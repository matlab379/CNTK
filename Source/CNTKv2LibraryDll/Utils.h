//
// Copyright (c) Microsoft. All rights reserved.
// Licensed under the MIT license. See LICENSE.md file in the project root for full license information.
//

#pragma once

#include "CNTKLibrary.h"
#include "CommonMatrix.h"
#include "TensorShape.h"
#include <string>
#include "Config.h"
#include "Reader.h"
#include "ConvolutionEngine.h"

namespace CNTK
{
    // Forward declarations
    class Dictionary;

    // Helper to get the size of an element of the specified DataType
    inline size_t ElementSize(DataType dataType)
    {
        if (dataType == DataType::Float)
            return sizeof(float);
        else if (dataType == DataType::Double)
            return sizeof(double);
        else
            NOT_IMPLEMENTED;
    }

    inline DEVICEID_TYPE AsCNTKImplDeviceId(const DeviceDescriptor& device)
    {
        if (device.Type() == DeviceKind::CPU)
            return CPUDEVICE;
        else if (device.Type() == DeviceKind::GPU)
            return device.Id();
        else
            NOT_IMPLEMENTED;
    }

    inline Microsoft::MSR::CNTK::MatrixFormat AsCNTKImplMatrixFormat(StorageFormat storageFormat)
    {
        if (storageFormat == StorageFormat::Dense)
            return Microsoft::MSR::CNTK::MatrixFormat::matrixFormatDense;
        else if (storageFormat == StorageFormat::SparseCSC)
            return Microsoft::MSR::CNTK::MatrixFormat::matrixFormatSparseCSC;
        else if (storageFormat == StorageFormat::SparseBlockCol)
            return Microsoft::MSR::CNTK::MatrixFormat::matrixFormatSparseBlockCol;
        else
            NOT_IMPLEMENTED;
    }

    inline StorageFormat AsStorageFormat(Microsoft::MSR::CNTK::MatrixFormat matrixFormat)
    {
        if (matrixFormat == Microsoft::MSR::CNTK::MatrixFormat::matrixFormatDense)
            return StorageFormat::Dense;
        else if (matrixFormat == Microsoft::MSR::CNTK::MatrixFormat::matrixFormatSparseCSC)
            return StorageFormat::SparseCSC;
        else if (matrixFormat == Microsoft::MSR::CNTK::MatrixFormat::matrixFormatSparseBlockCol)
            return StorageFormat::SparseBlockCol;
        else
            NOT_IMPLEMENTED;
    }

    inline DeviceDescriptor AsDeviceDescriptor(DEVICEID_TYPE deviceId)
    {
        if (deviceId == CPUDEVICE)
            return DeviceDescriptor::CPUDevice();
        else
            return DeviceDescriptor::GPUDevice(deviceId);
    }

    inline NDShape AsNDShape(const Microsoft::MSR::CNTK::TensorShape& tensorShape, bool allowNonFlattenableTensorShapes = false)
    {
        if (!allowNonFlattenableTensorShapes)
        {
            // The TensorShape should be flattenable to 1D
            for (size_t i = 1; i < tensorShape.GetRank(); ++i)
            {
                if (!tensorShape.CanFlatten(i))
                    InvalidArgument("AsNDShape() can only be called for TensorShapes that can be flattened to 1D");
            }
        }

        return std::vector<size_t>(tensorShape.GetDims().begin(), tensorShape.GetDims().end());
    }

    inline DataType AsDataType(Microsoft::MSR::CNTK::ElementType readerDataType)
    {
        switch (readerDataType)
        {
        case Microsoft::MSR::CNTK::ElementType::tfloat:
            return DataType::Float;
        case Microsoft::MSR::CNTK::ElementType::tdouble:
            return DataType::Double;
        default:
            LogicError("Unsupported ElementType from CNTK Reader");
        }
    }

    inline StorageFormat AsStorageFormat(Microsoft::MSR::CNTK::StorageType readerStorageType)
    {
        switch (readerStorageType)
        {
        case Microsoft::MSR::CNTK::StorageType::dense:
            return StorageFormat::Dense;
        case Microsoft::MSR::CNTK::StorageType::sparse_csc:
            return StorageFormat::SparseCSC;
        default:
            LogicError("Unsupported StorageType from CNTK Reader");
        }
    }

    inline Microsoft::MSR::CNTK::TensorShape AsTensorShape(const NDShape& viewShape)
    {
        const size_t maxNumAxesSupportedByTensorView = 12;
        if (viewShape.Rank() > maxNumAxesSupportedByTensorView)
            LogicError("The number of requested axes exceeds the currently supported limit");

        // TensorShape is required to be at least 1D
        size_t minRankSize = 1;
        Microsoft::MSR::CNTK::SmallVector<size_t> tensorViewShape(std::max<size_t>(minRankSize, viewShape.Rank()));
        for (size_t i = 0; i < tensorViewShape.size(); ++i)
            tensorViewShape[i] = (i < viewShape.Rank()) ? viewShape[i] : 1;

        return tensorViewShape;
    }

    inline Microsoft::MSR::CNTK::TensorShape AsTensorViewShape(const Microsoft::MSR::CNTK::TensorShape& viewShape)
    {
        // For TensorView shapes we pad the TensorShape to be at least rank 2
        return viewShape.PadRank(std::max<size_t>(2, viewShape.GetRank()));
    }

    inline Microsoft::MSR::CNTK::TensorShape AsTensorViewShape(const NDShape& viewShape)
    {
        return AsTensorViewShape(AsTensorShape(viewShape));
    }

    inline std::wstring AsStringForErrorReporting(const NDShape& shape)
    {
        bool invertShape = Internal::IsReversingTensorShapesInErrorMessagesEnabled();
        auto displayShape = shape;
        if (invertShape)
        {
            for (size_t i = 0, j = shape.Rank() - 1; i < shape.Rank(); ++i, --j)
                displayShape[i] = shape[j];
        }

        return displayShape.AsString();
    }

    inline std::pair<size_t, size_t> GetMatrixDimensions(const NDShape& viewShape)
    {
        // Ensure none of the shape dimensions are unknown
        if (viewShape.HasInferredDimension())
            InvalidArgument("Cannot create an NDArrayView using a view shape that has unknown dimensions for any of it's axes!");

        size_t matrixRowSize = (viewShape.Rank() > 0) ? viewShape[0] : 1;
        size_t matrixColSize = (viewShape.Rank() > 0) ? viewShape.SubShape(1).TotalSize() : 1;

        return{ matrixRowSize, matrixColSize };
    }

    inline bool IsSparseInput(const Variable& var)
    {
        return var.IsInput() && var.IsSparse();
    }


    inline void AddIndentation(std::wstringstream& s, size_t numIndentationSpaces)
    {
        for (size_t i = 0; i < numIndentationSpaces; ++i)
            s << L" ";
    }

    static const size_t perLevelIndentSize = 4;
    inline void AddConfigString(std::wstringstream& s, const std::wstring& key, const DictionaryValue& value, size_t numIndentationSpaces);
    inline void AddConfigString(std::wstringstream& s, const DictionaryValue& value, size_t numIndentationSpaces)
    {
        switch (value.ValueType())
        {
        case DictionaryValue::Type::Bool:
            s << value.Value<bool>();
            break;
        case DictionaryValue::Type::Float:
            s << value.Value<float>();
            break;
        case DictionaryValue::Type::Double:
            s << value.Value<double>();
            break;
        case DictionaryValue::Type::String:
            s << value.Value<std::wstring>();
            break;
        case DictionaryValue::Type::SizeT:
            s << value.Value<size_t>();
            break;
        case DictionaryValue::Type::Vector:
        {
            const auto& valueVector = value.Value<std::vector<DictionaryValue>>();
            s << L"(" << std::endl;
            AddIndentation(s, numIndentationSpaces + perLevelIndentSize);
            bool isFirst = true;
            for (const auto& val : valueVector)
            {
                if (!isFirst)
                    s << L":";
                else
                    isFirst = false;

                AddConfigString(s, val, numIndentationSpaces + perLevelIndentSize);
            }
            AddIndentation(s, numIndentationSpaces);
            s << L")";
            break;
        }
        case DictionaryValue::Type::Dictionary:
        {
            const auto& valueDictionary = value.Value<Dictionary>();
            s << L"[" << std::endl;
            for (const auto& keyValuePair : *(valueDictionary.m_dictionaryData))
            {
                AddConfigString(s, keyValuePair.first, keyValuePair.second, numIndentationSpaces + perLevelIndentSize);
            }
            AddIndentation(s, numIndentationSpaces);
            s << L"]";
            break;
        }
        default:
            LogicError("Unsupported DictionaryValue type");
        }
    }

    inline void AddConfigString(std::wstringstream& s, const std::wstring& key, const DictionaryValue& value, size_t numIndentationSpaces)
    {
        static const size_t perLevelIndentSize = 4;

        AddIndentation(s, numIndentationSpaces);
        s << key << L" = ";
        AddConfigString(s, value, numIndentationSpaces);
        s << std::endl;
    }

    template <typename T>
    inline std::vector<DictionaryValue> AsDictionaryValueVector(const std::vector<T>& elementVector)
    {
        static_assert(std::is_same<T, bool>::value ||
                      std::is_same<T, size_t>::value ||
                      std::is_same<T, float>::value ||
                      std::is_same<T, double>::value ||
                      std::is_same<T, Axis>::value ||
                      std::is_same<T, std::wstring>::value,
                      "Unsupported ValueType");

        std::vector<DictionaryValue> dictionaryValueVector;
        for (auto value : elementVector)
            dictionaryValueVector.push_back(value);

        return dictionaryValueVector;
    }

    template <typename T>
    inline std::vector<T> AsVector(const std::vector<DictionaryValue>& dictionaryValueVector)
    {
        static_assert(std::is_same<T, bool>::value ||
                      std::is_same<T, size_t>::value ||
                      std::is_same<T, float>::value ||
                      std::is_same<T, double>::value ||
                      std::is_same<T, Axis>::value ||
                      std::is_same<T, std::wstring>::value,
                      "Unsupported ValueType");

        std::vector<T> elementVector;
        for (auto value : dictionaryValueVector)
            elementVector.push_back(value.Value<T>());

        return elementVector;
    }

    inline PoolingType AsPoolingType(Microsoft::MSR::CNTK::PoolKind cntkPoolingKind)
    {
        switch (cntkPoolingKind)
        {
        case Microsoft::MSR::CNTK::PoolKind::Average:
            return PoolingType::Average;
        case Microsoft::MSR::CNTK::PoolKind::Max:
            return PoolingType::Max;
        default:
            LogicError("Unknown pooling type");
        }
    }

    inline Microsoft::MSR::CNTK::PoolKind AsCNTKPoolKind(PoolingType poolingType)
    {
        switch (poolingType)
        {
        case PoolingType::Average:
            return Microsoft::MSR::CNTK::PoolKind::Average;
        case PoolingType::Max:
            return Microsoft::MSR::CNTK::PoolKind::Max;
        default:
            LogicError("Unknown pooling type");
        }
    }

    inline Axis AsAxis(size_t CNTKInternalAxisIdx)
    {
        if (CNTKInternalAxisIdx == 0)
            LogicError("CNTK internal axis indices must be > 0");

        return Axis(CNTKInternalAxisIdx - 1);
    }

    inline int AsCNTKInternalAxisIdx(const Axis& axis)
    {
        if (!axis.IsStaticAxis())
            LogicError("Only Axis that represent static indices can be converted to a CNTK internal axis index");

        return (int)(axis.StaticAxisIndex() + 1);
    }

    inline std::pair<NDShape, NDShape> GetConvolutionOutputMapCountAndKernelShape(const NDShape& convolutionMapShape, const NDShape& operandShape)
    {
        auto outputMapCount = convolutionMapShape.SubShape(0, convolutionMapShape.Rank() - operandShape.Rank());
        NDShape paddedOutputMapCount(operandShape.Rank(), 1);
        for (size_t i = 0; i < outputMapCount.Rank(); ++i)
            paddedOutputMapCount[paddedOutputMapCount.Rank() - 1 - i] = outputMapCount[outputMapCount.Rank() - 1 - i];
        //for (size_t i = 0; i < outputMapCount.Rank(); ++i)
        //    paddedOutputMapCount[i] = outputMapCount[i];

        NDShape kernelShape = convolutionMapShape.SubShape(outputMapCount.Rank());

        return{ paddedOutputMapCount, kernelShape };
    }

    inline double MomentumPerMB(double momentumPerSample, size_t minibatchSize)
    {
        return std::pow(momentumPerSample, minibatchSize);
    }

<<<<<<< HEAD
    inline double MomentumValueForMB(double momentumPerSample, size_t minibatchSize)
=======
    template <typename SourceElementType, typename TargetElementType>
    inline TargetElementType* Copy(const SourceElementType* src, size_t srcSize)
>>>>>>> 7b7bba4c
    {
        // Cast to double
        TargetElementType* castValue = new TargetElementType[srcSize];
        for (size_t i = 0; i < srcSize; ++i)
            castValue[i] = (TargetElementType)src[i];

        return castValue;
    }

    inline NDArrayViewPtr CloneAsDataType(const NDArrayViewPtr& source, DataType targetDataType, bool readOnly)
    {
        if (source->Device() != DeviceDescriptor::CPUDevice())
            LogicError("CloneAsDataType currently does not support non-CPU source NDArrayView objects");

        auto sourceDataType = source->GetDataType();
        if (sourceDataType == targetDataType)
            LogicError("CloneAsDataType: Source and target DataTypes are same");

        if (targetDataType != DataType::Double)
            LogicError("CloneAsDataType: Only Double target DataType is supported");

        auto sourceShape = source->Shape();
        auto sourceSize = sourceShape.TotalSize();

        // Cast to double
        double* castValue = Copy<float, double>(source->DataBuffer<float>(), sourceSize);
        return MakeSharedObject<NDArrayView>(sourceShape, castValue, sourceSize, DeviceDescriptor::CPUDevice(), readOnly);
    }
}<|MERGE_RESOLUTION|>--- conflicted
+++ resolved
@@ -74,13 +74,13 @@
     inline NDShape AsNDShape(const Microsoft::MSR::CNTK::TensorShape& tensorShape, bool allowNonFlattenableTensorShapes = false)
     {
         if (!allowNonFlattenableTensorShapes)
-        {
-            // The TensorShape should be flattenable to 1D
-            for (size_t i = 1; i < tensorShape.GetRank(); ++i)
-            {
-                if (!tensorShape.CanFlatten(i))
-                    InvalidArgument("AsNDShape() can only be called for TensorShapes that can be flattened to 1D");
-            }
+    {
+        // The TensorShape should be flattenable to 1D
+        for (size_t i = 1; i < tensorShape.GetRank(); ++i)
+        {
+            if (!tensorShape.CanFlatten(i))
+                InvalidArgument("AsNDShape() can only be called for TensorShapes that can be flattened to 1D");
+        }
         }
 
         return std::vector<size_t>(tensorShape.GetDims().begin(), tensorShape.GetDims().end());
@@ -339,12 +339,8 @@
         return std::pow(momentumPerSample, minibatchSize);
     }
 
-<<<<<<< HEAD
-    inline double MomentumValueForMB(double momentumPerSample, size_t minibatchSize)
-=======
     template <typename SourceElementType, typename TargetElementType>
     inline TargetElementType* Copy(const SourceElementType* src, size_t srcSize)
->>>>>>> 7b7bba4c
     {
         // Cast to double
         TargetElementType* castValue = new TargetElementType[srcSize];
