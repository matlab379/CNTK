CPU info:
    CPU Model Name: Intel(R) Xeon(R) CPU E5-2630 v2 @ 2.60GHz
    Hardware threads: 24
    Total Memory: 268381192 kB
-------------------------------------------------------------------
=== Running C:\Program Files\Microsoft MPI\Bin\/mpiexec.exe -n 3 C:\jenkins\workspace\CNTK-Test-Windows-W2\x64\release\cntk.exe configFile=C:\jenkins\workspace\CNTK-Test-Windows-W2\Tests\EndToEndTests\Speech\DNN/cntk.cntk currentDirectory=C:\jenkins\workspace\CNTK-Test-Windows-W2\Tests\EndToEndTests\Speech\Data RunDir=C:\Users\svcphil\AppData\Local\Temp\cntk-test-20160816030048.672180\Speech\DNN_ParallelNoQuantization@release_cpu DataDir=C:\jenkins\workspace\CNTK-Test-Windows-W2\Tests\EndToEndTests\Speech\Data ConfigDir=C:\jenkins\workspace\CNTK-Test-Windows-W2\Tests\EndToEndTests\Speech\DNN OutputDir=C:\Users\svcphil\AppData\Local\Temp\cntk-test-20160816030048.672180\Speech\DNN_ParallelNoQuantization@release_cpu DeviceId=-1 timestamping=true numCPUThreads=8 stderr=C:\Users\svcphil\AppData\Local\Temp\cntk-test-20160816030048.672180\Speech\DNN_ParallelNoQuantization@release_cpu/stderr
-------------------------------------------------------------------
Build info: 

		Built time: Aug 16 2016 02:54:53
		Last modified date: Fri Aug 12 05:31:21 2016
		Build type: Release
		Build target: GPU
		With 1bit-SGD: no
		Math lib: mkl
		CUDA_PATH: C:\Program Files\NVIDIA GPU Computing Toolkit\CUDA\v7.5
		CUB_PATH: c:\src\cub-1.4.1
		CUDNN_PATH: c:\NVIDIA\cudnn-4.0\cuda
		Build Branch: HEAD
		Build SHA1: 026b1e772b963461e189f8f00aa7ed6951298f84
		Built by svcphil on Philly-Pool3
		Build Path: c:\Jenkins\workspace\CNTK-Build-Windows\Source\CNTK\
-------------------------------------------------------------------
Changed current directory to C:\jenkins\workspace\CNTK-Test-Windows-W2\Tests\EndToEndTests\Speech\Data
MPIWrapper: initializing MPI
-------------------------------------------------------------------
Build info: 

		Built time: Aug 16 2016 02:54:53
		Last modified date: Fri Aug 12 05:31:21 2016
		Build type: Release
		Build target: GPU
		With 1bit-SGD: no
		Math lib: mkl
		CUDA_PATH: C:\Program Files\NVIDIA GPU Computing Toolkit\CUDA\v7.5
		CUB_PATH: c:\src\cub-1.4.1
		CUDNN_PATH: c:\NVIDIA\cudnn-4.0\cuda
		Build Branch: HEAD
		Build SHA1: 026b1e772b963461e189f8f00aa7ed6951298f84
		Built by svcphil on Philly-Pool3
		Build Path: c:\Jenkins\workspace\CNTK-Build-Windows\Source\CNTK\
-------------------------------------------------------------------
Changed current directory to C:\jenkins\workspace\CNTK-Test-Windows-W2\Tests\EndToEndTests\Speech\Data
MPIWrapper: initializing MPI
-------------------------------------------------------------------
Build info: 

		Built time: Aug 16 2016 02:54:53
		Last modified date: Fri Aug 12 05:31:21 2016
		Build type: Release
		Build target: GPU
		With 1bit-SGD: no
		Math lib: mkl
		CUDA_PATH: C:\Program Files\NVIDIA GPU Computing Toolkit\CUDA\v7.5
		CUB_PATH: c:\src\cub-1.4.1
		CUDNN_PATH: c:\NVIDIA\cudnn-4.0\cuda
		Build Branch: HEAD
		Build SHA1: 026b1e772b963461e189f8f00aa7ed6951298f84
		Built by svcphil on Philly-Pool3
		Build Path: c:\Jenkins\workspace\CNTK-Build-Windows\Source\CNTK\
-------------------------------------------------------------------
Changed current directory to C:\jenkins\workspace\CNTK-Test-Windows-W2\Tests\EndToEndTests\Speech\Data
MPIWrapper: initializing MPI
ping [requestnodes (before change)]: 3 nodes pinging each other
ping [requestnodes (before change)]: 3 nodes pinging each other
ping [requestnodes (before change)]: 3 nodes pinging each other
ping [requestnodes (before change)]: all 3 nodes responded
ping [requestnodes (before change)]: all 3 nodes responded
requestnodes [MPIWrapper]: using 3 out of 3 MPI nodes (3 requested); we (2) are in (participating)
ping [requestnodes (before change)]: all 3 nodes responded
requestnodes [MPIWrapper]: using 3 out of 3 MPI nodes (3 requested); we (1) are in (participating)
ping [requestnodes (after change)]: 3 nodes pinging each other
requestnodes [MPIWrapper]: using 3 out of 3 MPI nodes (3 requested); we (0) are in (participating)
ping [requestnodes (after change)]: 3 nodes pinging each other
ping [requestnodes (after change)]: 3 nodes pinging each other
ping [requestnodes (after change)]: all 3 nodes responded
ping [requestnodes (after change)]: all 3 nodes responded
ping [requestnodes (after change)]: all 3 nodes responded
mpihelper: we are cog 2 in a gearbox of 3
mpihelper: we are cog 1 in a gearbox of 3
mpihelper: we are cog 0 in a gearbox of 3
ping [mpihelper]: 3 nodes pinging each other
ping [mpihelper]: 3 nodes pinging each other
ping [mpihelper]: 3 nodes pinging each other
ping [mpihelper]: all 3 nodes responded
ping [mpihelper]: all 3 nodes responded
ping [mpihelper]: all 3 nodes responded
MPI Rank 0: 08/16/2016 03:02:49: Redirecting stderr to file C:\Users\svcphil\AppData\Local\Temp\cntk-test-20160816030048.672180\Speech\DNN_ParallelNoQuantization@release_cpu/stderr_speechTrain.logrank0
MPI Rank 0: 08/16/2016 03:02:49: -------------------------------------------------------------------
MPI Rank 0: 08/16/2016 03:02:49: Build info: 
MPI Rank 0: 
MPI Rank 0: 08/16/2016 03:02:49: 		Built time: Aug 16 2016 02:54:53
MPI Rank 0: 08/16/2016 03:02:49: 		Last modified date: Fri Aug 12 05:31:21 2016
MPI Rank 0: 08/16/2016 03:02:49: 		Build type: Release
MPI Rank 0: 08/16/2016 03:02:49: 		Build target: GPU
MPI Rank 0: 08/16/2016 03:02:49: 		With 1bit-SGD: no
MPI Rank 0: 08/16/2016 03:02:49: 		Math lib: mkl
MPI Rank 0: 08/16/2016 03:02:49: 		CUDA_PATH: C:\Program Files\NVIDIA GPU Computing Toolkit\CUDA\v7.5
MPI Rank 0: 08/16/2016 03:02:49: 		CUB_PATH: c:\src\cub-1.4.1
MPI Rank 0: 08/16/2016 03:02:49: 		CUDNN_PATH: c:\NVIDIA\cudnn-4.0\cuda
MPI Rank 0: 08/16/2016 03:02:49: 		Build Branch: HEAD
MPI Rank 0: 08/16/2016 03:02:49: 		Build SHA1: 026b1e772b963461e189f8f00aa7ed6951298f84
MPI Rank 0: 08/16/2016 03:02:49: 		Built by svcphil on Philly-Pool3
MPI Rank 0: 08/16/2016 03:02:49: 		Build Path: c:\Jenkins\workspace\CNTK-Build-Windows\Source\CNTK\
MPI Rank 0: 08/16/2016 03:02:49: -------------------------------------------------------------------
MPI Rank 0: 08/16/2016 03:02:53: -------------------------------------------------------------------
MPI Rank 0: 08/16/2016 03:02:53: GPU info:
MPI Rank 0: 
MPI Rank 0: 08/16/2016 03:02:53: 		Device[0]: cores = 2880; computeCapability = 3.5; type = "GeForce GTX 780 Ti"; memory = 3072 MB
MPI Rank 0: 08/16/2016 03:02:53: 		Device[1]: cores = 2880; computeCapability = 3.5; type = "GeForce GTX 780 Ti"; memory = 3072 MB
MPI Rank 0: 08/16/2016 03:02:53: 		Device[2]: cores = 2880; computeCapability = 3.5; type = "GeForce GTX 780 Ti"; memory = 3072 MB
MPI Rank 0: 08/16/2016 03:02:53: 		Device[3]: cores = 2880; computeCapability = 3.5; type = "GeForce GTX 780 Ti"; memory = 3072 MB
MPI Rank 0: 08/16/2016 03:02:53: -------------------------------------------------------------------
MPI Rank 0: 
MPI Rank 0: 08/16/2016 03:02:53: Running on DPHAIM-22 at 2016/08/16 03:02:53
MPI Rank 0: 08/16/2016 03:02:53: Command line: 
MPI Rank 0: C:\jenkins\workspace\CNTK-Test-Windows-W2\x64\release\cntk.exe  configFile=C:\jenkins\workspace\CNTK-Test-Windows-W2\Tests\EndToEndTests\Speech\DNN/cntk.cntk  currentDirectory=C:\jenkins\workspace\CNTK-Test-Windows-W2\Tests\EndToEndTests\Speech\Data  RunDir=C:\Users\svcphil\AppData\Local\Temp\cntk-test-20160816030048.672180\Speech\DNN_ParallelNoQuantization@release_cpu  DataDir=C:\jenkins\workspace\CNTK-Test-Windows-W2\Tests\EndToEndTests\Speech\Data  ConfigDir=C:\jenkins\workspace\CNTK-Test-Windows-W2\Tests\EndToEndTests\Speech\DNN  OutputDir=C:\Users\svcphil\AppData\Local\Temp\cntk-test-20160816030048.672180\Speech\DNN_ParallelNoQuantization@release_cpu  DeviceId=-1  timestamping=true  numCPUThreads=8  stderr=C:\Users\svcphil\AppData\Local\Temp\cntk-test-20160816030048.672180\Speech\DNN_ParallelNoQuantization@release_cpu/stderr
MPI Rank 0: 
MPI Rank 0: 
MPI Rank 0: 
MPI Rank 0: 08/16/2016 03:02:53: >>>>>>>>>>>>>>>>>>>> RAW CONFIG (VARIABLES NOT RESOLVED) >>>>>>>>>>>>>>>>>>>>
MPI Rank 0: 08/16/2016 03:02:53: precision = "float"
MPI Rank 0: command = speechTrain
MPI Rank 0: deviceId = $DeviceId$
MPI Rank 0: parallelTrain = true
MPI Rank 0: speechTrain = [
MPI Rank 0:     action = "train"
MPI Rank 0:     modelPath = "$RunDir$/models/cntkSpeech.dnn"
MPI Rank 0:     deviceId = $DeviceId$
MPI Rank 0:     traceLevel = 1
MPI Rank 0:     SimpleNetworkBuilder = [
MPI Rank 0:         layerSizes = 363:512:512:132
MPI Rank 0:         trainingCriterion = "CrossEntropyWithSoftmax"
MPI Rank 0:         evalCriterion = "ClassificationError"
MPI Rank 0:         layerTypes = "Sigmoid"
MPI Rank 0:         initValueScale = 1.0
MPI Rank 0:         applyMeanVarNorm = true
MPI Rank 0:         uniformInit = true
MPI Rank 0:         needPrior = true
MPI Rank 0:     ]
MPI Rank 0:     ExperimentalNetworkBuilder = [    // the same as above but with BS. Not active; activate by commenting out the SimpleNetworkBuilder entry above
MPI Rank 0:         layerSizes = 363:512:512:132
MPI Rank 0:         trainingCriterion = 'CE'
MPI Rank 0:         evalCriterion = 'Err'
MPI Rank 0:         applyMeanVarNorm = true
MPI Rank 0:         L = Length(layerSizes)-1    // number of model layers
MPI Rank 0:         features = Input(layerSizes[0], 1, tag='feature') ; labels = Input(layerSizes[Length(layerSizes)-1], 1, tag='label')
MPI Rank 0:         featNorm = if applyMeanVarNorm
MPI Rank 0:                    then MeanVarNorm(features)
MPI Rank 0:                    else features
MPI Rank 0:         layers[layer:1..L-1] = if layer > 1
MPI Rank 0:                                then SBFF(layers[layer-1].Eh, layerSizes[layer], layerSizes[layer-1])
MPI Rank 0:                                else SBFF(featNorm, layerSizes[layer], layerSizes[layer-1])
MPI Rank 0:         outLayer = BFF(layers[L-1].Eh, layerSizes[L], layerSizes[L-1])
MPI Rank 0:         outZ = outLayer.z        // + PastValue(layerSizes[L], 1, outLayer.z)
MPI Rank 0:         CE = if trainingCriterion == 'CE'
MPI Rank 0:              then CrossEntropyWithSoftmax(labels, outZ, tag='criterion')
MPI Rank 0:              else Fail('unknown trainingCriterion ' + trainingCriterion)
MPI Rank 0:         Err = if evalCriterion == 'Err' then
MPI Rank 0:               ClassificationError(labels, outZ, tag='evaluation')
MPI Rank 0:               else Fail('unknown evalCriterion ' + evalCriterion)
MPI Rank 0:         logPrior = LogPrior(labels)
MPI Rank 0:         // TODO: how to add a tag to an infix operation?
MPI Rank 0:         ScaledLogLikelihood = Minus (outZ, logPrior, tag='output')
MPI Rank 0:     ]
MPI Rank 0:     SGD = [
MPI Rank 0:         epochSize = 20480
MPI Rank 0:         minibatchSize = 64:256:1024
MPI Rank 0:         learningRatesPerMB = 1.0:0.5:0.1
MPI Rank 0:         numMBsToShowResult = 10
MPI Rank 0:         momentumPerMB = 0.9:0.656119
MPI Rank 0:         dropoutRate = 0.0
MPI Rank 0:         maxEpochs = 3
MPI Rank 0:         keepCheckPointFiles = true
MPI Rank 0:         clippingThresholdPerSample = 1#INF
MPI Rank 0:         ParallelTrain = [
MPI Rank 0:             parallelizationMethod = "DataParallelSGD"
MPI Rank 0:             distributedMBReading = true
MPI Rank 0:             DataParallelSGD = [
MPI Rank 0:                 gradientBits = 32
MPI Rank 0:             ]
MPI Rank 0:         ]
MPI Rank 0:         AutoAdjust = [
MPI Rank 0:             reduceLearnRateIfImproveLessThan = 0
MPI Rank 0:             loadBestModel = true
MPI Rank 0:             increaseLearnRateIfImproveMoreThan = 1000000000
MPI Rank 0:             learnRateDecreaseFactor = 0.5
MPI Rank 0:             learnRateIncreaseFactor = 1.382
MPI Rank 0:             autoAdjustLR = "adjustAfterEpoch"
MPI Rank 0:         ]
MPI Rank 0:     ]
MPI Rank 0:     reader = [
MPI Rank 0:         readerType = "HTKMLFReader"
MPI Rank 0:         readMethod = "blockRandomize"
MPI Rank 0:         miniBatchMode = "partial"
MPI Rank 0:         randomize = "auto"
MPI Rank 0:         verbosity = 0
MPI Rank 0:         useMersenneTwisterRand=true
MPI Rank 0:         features = [
MPI Rank 0:             dim = 363
MPI Rank 0:             type = "real"
MPI Rank 0:             scpFile = "glob_0000.scp"
MPI Rank 0:         ]
MPI Rank 0:         labels = [
MPI Rank 0:             mlfFile = "$DataDir$/glob_0000.mlf"
MPI Rank 0:             labelMappingFile = "$DataDir$/state.list"
MPI Rank 0:             labelDim = 132
MPI Rank 0:             labelType = "category"
MPI Rank 0:         ]
MPI Rank 0:     ]
MPI Rank 0: ]
MPI Rank 0: currentDirectory=C:\jenkins\workspace\CNTK-Test-Windows-W2\Tests\EndToEndTests\Speech\Data
MPI Rank 0: RunDir=C:\Users\svcphil\AppData\Local\Temp\cntk-test-20160816030048.672180\Speech\DNN_ParallelNoQuantization@release_cpu
MPI Rank 0: DataDir=C:\jenkins\workspace\CNTK-Test-Windows-W2\Tests\EndToEndTests\Speech\Data
MPI Rank 0: ConfigDir=C:\jenkins\workspace\CNTK-Test-Windows-W2\Tests\EndToEndTests\Speech\DNN
MPI Rank 0: OutputDir=C:\Users\svcphil\AppData\Local\Temp\cntk-test-20160816030048.672180\Speech\DNN_ParallelNoQuantization@release_cpu
MPI Rank 0: DeviceId=-1
MPI Rank 0: timestamping=true
MPI Rank 0: numCPUThreads=8
MPI Rank 0: stderr=C:\Users\svcphil\AppData\Local\Temp\cntk-test-20160816030048.672180\Speech\DNN_ParallelNoQuantization@release_cpu/stderr
MPI Rank 0: 
MPI Rank 0: 08/16/2016 03:02:53: <<<<<<<<<<<<<<<<<<<< RAW CONFIG (VARIABLES NOT RESOLVED)  <<<<<<<<<<<<<<<<<<<<
MPI Rank 0: 
MPI Rank 0: 08/16/2016 03:02:53: >>>>>>>>>>>>>>>>>>>> RAW CONFIG WITH ALL VARIABLES RESOLVED >>>>>>>>>>>>>>>>>>>>
MPI Rank 0: 08/16/2016 03:02:53: precision = "float"
MPI Rank 0: command = speechTrain
MPI Rank 0: deviceId = -1
MPI Rank 0: parallelTrain = true
MPI Rank 0: speechTrain = [
MPI Rank 0:     action = "train"
MPI Rank 0:     modelPath = "C:\Users\svcphil\AppData\Local\Temp\cntk-test-20160816030048.672180\Speech\DNN_ParallelNoQuantization@release_cpu/models/cntkSpeech.dnn"
MPI Rank 0:     deviceId = -1
MPI Rank 0:     traceLevel = 1
MPI Rank 0:     SimpleNetworkBuilder = [
MPI Rank 0:         layerSizes = 363:512:512:132
MPI Rank 0:         trainingCriterion = "CrossEntropyWithSoftmax"
MPI Rank 0:         evalCriterion = "ClassificationError"
MPI Rank 0:         layerTypes = "Sigmoid"
MPI Rank 0:         initValueScale = 1.0
MPI Rank 0:         applyMeanVarNorm = true
MPI Rank 0:         uniformInit = true
MPI Rank 0:         needPrior = true
MPI Rank 0:     ]
MPI Rank 0:     ExperimentalNetworkBuilder = [    // the same as above but with BS. Not active; activate by commenting out the SimpleNetworkBuilder entry above
MPI Rank 0:         layerSizes = 363:512:512:132
MPI Rank 0:         trainingCriterion = 'CE'
MPI Rank 0:         evalCriterion = 'Err'
MPI Rank 0:         applyMeanVarNorm = true
MPI Rank 0:         L = Length(layerSizes)-1    // number of model layers
MPI Rank 0:         features = Input(layerSizes[0], 1, tag='feature') ; labels = Input(layerSizes[Length(layerSizes)-1], 1, tag='label')
MPI Rank 0:         featNorm = if applyMeanVarNorm
MPI Rank 0:                    then MeanVarNorm(features)
MPI Rank 0:                    else features
MPI Rank 0:         layers[layer:1..L-1] = if layer > 1
MPI Rank 0:                                then SBFF(layers[layer-1].Eh, layerSizes[layer], layerSizes[layer-1])
MPI Rank 0:                                else SBFF(featNorm, layerSizes[layer], layerSizes[layer-1])
MPI Rank 0:         outLayer = BFF(layers[L-1].Eh, layerSizes[L], layerSizes[L-1])
MPI Rank 0:         outZ = outLayer.z        // + PastValue(layerSizes[L], 1, outLayer.z)
MPI Rank 0:         CE = if trainingCriterion == 'CE'
MPI Rank 0:              then CrossEntropyWithSoftmax(labels, outZ, tag='criterion')
MPI Rank 0:              else Fail('unknown trainingCriterion ' + trainingCriterion)
MPI Rank 0:         Err = if evalCriterion == 'Err' then
MPI Rank 0:               ClassificationError(labels, outZ, tag='evaluation')
MPI Rank 0:               else Fail('unknown evalCriterion ' + evalCriterion)
MPI Rank 0:         logPrior = LogPrior(labels)
MPI Rank 0:         // TODO: how to add a tag to an infix operation?
MPI Rank 0:         ScaledLogLikelihood = Minus (outZ, logPrior, tag='output')
MPI Rank 0:     ]
MPI Rank 0:     SGD = [
MPI Rank 0:         epochSize = 20480
MPI Rank 0:         minibatchSize = 64:256:1024
MPI Rank 0:         learningRatesPerMB = 1.0:0.5:0.1
MPI Rank 0:         numMBsToShowResult = 10
MPI Rank 0:         momentumPerMB = 0.9:0.656119
MPI Rank 0:         dropoutRate = 0.0
MPI Rank 0:         maxEpochs = 3
MPI Rank 0:         keepCheckPointFiles = true
MPI Rank 0:         clippingThresholdPerSample = 1#INF
MPI Rank 0:         ParallelTrain = [
MPI Rank 0:             parallelizationMethod = "DataParallelSGD"
MPI Rank 0:             distributedMBReading = true
MPI Rank 0:             DataParallelSGD = [
MPI Rank 0:                 gradientBits = 32
MPI Rank 0:             ]
MPI Rank 0:         ]
MPI Rank 0:         AutoAdjust = [
MPI Rank 0:             reduceLearnRateIfImproveLessThan = 0
MPI Rank 0:             loadBestModel = true
MPI Rank 0:             increaseLearnRateIfImproveMoreThan = 1000000000
MPI Rank 0:             learnRateDecreaseFactor = 0.5
MPI Rank 0:             learnRateIncreaseFactor = 1.382
MPI Rank 0:             autoAdjustLR = "adjustAfterEpoch"
MPI Rank 0:         ]
MPI Rank 0:     ]
MPI Rank 0:     reader = [
MPI Rank 0:         readerType = "HTKMLFReader"
MPI Rank 0:         readMethod = "blockRandomize"
MPI Rank 0:         miniBatchMode = "partial"
MPI Rank 0:         randomize = "auto"
MPI Rank 0:         verbosity = 0
MPI Rank 0:         useMersenneTwisterRand=true
MPI Rank 0:         features = [
MPI Rank 0:             dim = 363
MPI Rank 0:             type = "real"
MPI Rank 0:             scpFile = "glob_0000.scp"
MPI Rank 0:         ]
MPI Rank 0:         labels = [
MPI Rank 0:             mlfFile = "C:\jenkins\workspace\CNTK-Test-Windows-W2\Tests\EndToEndTests\Speech\Data/glob_0000.mlf"
MPI Rank 0:             labelMappingFile = "C:\jenkins\workspace\CNTK-Test-Windows-W2\Tests\EndToEndTests\Speech\Data/state.list"
MPI Rank 0:             labelDim = 132
MPI Rank 0:             labelType = "category"
MPI Rank 0:         ]
MPI Rank 0:     ]
MPI Rank 0: ]
MPI Rank 0: currentDirectory=C:\jenkins\workspace\CNTK-Test-Windows-W2\Tests\EndToEndTests\Speech\Data
MPI Rank 0: RunDir=C:\Users\svcphil\AppData\Local\Temp\cntk-test-20160816030048.672180\Speech\DNN_ParallelNoQuantization@release_cpu
MPI Rank 0: DataDir=C:\jenkins\workspace\CNTK-Test-Windows-W2\Tests\EndToEndTests\Speech\Data
MPI Rank 0: ConfigDir=C:\jenkins\workspace\CNTK-Test-Windows-W2\Tests\EndToEndTests\Speech\DNN
MPI Rank 0: OutputDir=C:\Users\svcphil\AppData\Local\Temp\cntk-test-20160816030048.672180\Speech\DNN_ParallelNoQuantization@release_cpu
MPI Rank 0: DeviceId=-1
MPI Rank 0: timestamping=true
MPI Rank 0: numCPUThreads=8
MPI Rank 0: stderr=C:\Users\svcphil\AppData\Local\Temp\cntk-test-20160816030048.672180\Speech\DNN_ParallelNoQuantization@release_cpu/stderr
MPI Rank 0: 
MPI Rank 0: 08/16/2016 03:02:53: <<<<<<<<<<<<<<<<<<<< RAW CONFIG WITH ALL VARIABLES RESOLVED <<<<<<<<<<<<<<<<<<<<
MPI Rank 0: 
MPI Rank 0: 08/16/2016 03:02:53: >>>>>>>>>>>>>>>>>>>> PROCESSED CONFIG WITH ALL VARIABLES RESOLVED >>>>>>>>>>>>>>>>>>>>
MPI Rank 0: configparameters: cntk.cntk:command=speechTrain
MPI Rank 0: configparameters: cntk.cntk:ConfigDir=C:\jenkins\workspace\CNTK-Test-Windows-W2\Tests\EndToEndTests\Speech\DNN
MPI Rank 0: configparameters: cntk.cntk:currentDirectory=C:\jenkins\workspace\CNTK-Test-Windows-W2\Tests\EndToEndTests\Speech\Data
MPI Rank 0: configparameters: cntk.cntk:DataDir=C:\jenkins\workspace\CNTK-Test-Windows-W2\Tests\EndToEndTests\Speech\Data
MPI Rank 0: configparameters: cntk.cntk:deviceId=-1
MPI Rank 0: configparameters: cntk.cntk:numCPUThreads=8
MPI Rank 0: configparameters: cntk.cntk:OutputDir=C:\Users\svcphil\AppData\Local\Temp\cntk-test-20160816030048.672180\Speech\DNN_ParallelNoQuantization@release_cpu
MPI Rank 0: configparameters: cntk.cntk:parallelTrain=true
MPI Rank 0: configparameters: cntk.cntk:precision=float
MPI Rank 0: configparameters: cntk.cntk:RunDir=C:\Users\svcphil\AppData\Local\Temp\cntk-test-20160816030048.672180\Speech\DNN_ParallelNoQuantization@release_cpu
MPI Rank 0: configparameters: cntk.cntk:speechTrain=[
MPI Rank 0:     action = "train"
MPI Rank 0:     modelPath = "C:\Users\svcphil\AppData\Local\Temp\cntk-test-20160816030048.672180\Speech\DNN_ParallelNoQuantization@release_cpu/models/cntkSpeech.dnn"
MPI Rank 0:     deviceId = -1
MPI Rank 0:     traceLevel = 1
MPI Rank 0:     SimpleNetworkBuilder = [
MPI Rank 0:         layerSizes = 363:512:512:132
MPI Rank 0:         trainingCriterion = "CrossEntropyWithSoftmax"
MPI Rank 0:         evalCriterion = "ClassificationError"
MPI Rank 0:         layerTypes = "Sigmoid"
MPI Rank 0:         initValueScale = 1.0
MPI Rank 0:         applyMeanVarNorm = true
MPI Rank 0:         uniformInit = true
MPI Rank 0:         needPrior = true
MPI Rank 0:     ]
MPI Rank 0:     ExperimentalNetworkBuilder = [    // the same as above but with BS. Not active; activate by commenting out the SimpleNetworkBuilder entry above
MPI Rank 0:         layerSizes = 363:512:512:132
MPI Rank 0:         trainingCriterion = 'CE'
MPI Rank 0:         evalCriterion = 'Err'
MPI Rank 0:         applyMeanVarNorm = true
MPI Rank 0:         L = Length(layerSizes)-1    // number of model layers
MPI Rank 0:         features = Input(layerSizes[0], 1, tag='feature') ; labels = Input(layerSizes[Length(layerSizes)-1], 1, tag='label')
MPI Rank 0:         featNorm = if applyMeanVarNorm
MPI Rank 0:                    then MeanVarNorm(features)
MPI Rank 0:                    else features
MPI Rank 0:         layers[layer:1..L-1] = if layer > 1
MPI Rank 0:                                then SBFF(layers[layer-1].Eh, layerSizes[layer], layerSizes[layer-1])
MPI Rank 0:                                else SBFF(featNorm, layerSizes[layer], layerSizes[layer-1])
MPI Rank 0:         outLayer = BFF(layers[L-1].Eh, layerSizes[L], layerSizes[L-1])
MPI Rank 0:         outZ = outLayer.z        // + PastValue(layerSizes[L], 1, outLayer.z)
MPI Rank 0:         CE = if trainingCriterion == 'CE'
MPI Rank 0:              then CrossEntropyWithSoftmax(labels, outZ, tag='criterion')
MPI Rank 0:              else Fail('unknown trainingCriterion ' + trainingCriterion)
MPI Rank 0:         Err = if evalCriterion == 'Err' then
MPI Rank 0:               ClassificationError(labels, outZ, tag='evaluation')
MPI Rank 0:               else Fail('unknown evalCriterion ' + evalCriterion)
MPI Rank 0:         logPrior = LogPrior(labels)
MPI Rank 0:         // TODO: how to add a tag to an infix operation?
MPI Rank 0:         ScaledLogLikelihood = Minus (outZ, logPrior, tag='output')
MPI Rank 0:     ]
MPI Rank 0:     SGD = [
MPI Rank 0:         epochSize = 20480
MPI Rank 0:         minibatchSize = 64:256:1024
MPI Rank 0:         learningRatesPerMB = 1.0:0.5:0.1
MPI Rank 0:         numMBsToShowResult = 10
MPI Rank 0:         momentumPerMB = 0.9:0.656119
MPI Rank 0:         dropoutRate = 0.0
MPI Rank 0:         maxEpochs = 3
MPI Rank 0:         keepCheckPointFiles = true
MPI Rank 0:         clippingThresholdPerSample = 1#INF
MPI Rank 0:         ParallelTrain = [
MPI Rank 0:             parallelizationMethod = "DataParallelSGD"
MPI Rank 0:             distributedMBReading = true
MPI Rank 0:             DataParallelSGD = [
MPI Rank 0:                 gradientBits = 32
MPI Rank 0:             ]
MPI Rank 0:         ]
MPI Rank 0:         AutoAdjust = [
MPI Rank 0:             reduceLearnRateIfImproveLessThan = 0
MPI Rank 0:             loadBestModel = true
MPI Rank 0:             increaseLearnRateIfImproveMoreThan = 1000000000
MPI Rank 0:             learnRateDecreaseFactor = 0.5
MPI Rank 0:             learnRateIncreaseFactor = 1.382
MPI Rank 0:             autoAdjustLR = "adjustAfterEpoch"
MPI Rank 0:         ]
MPI Rank 0:     ]
MPI Rank 0:     reader = [
MPI Rank 0:         readerType = "HTKMLFReader"
MPI Rank 0:         readMethod = "blockRandomize"
MPI Rank 0:         miniBatchMode = "partial"
MPI Rank 0:         randomize = "auto"
MPI Rank 0:         verbosity = 0
MPI Rank 0:         useMersenneTwisterRand=true
MPI Rank 0:         features = [
MPI Rank 0:             dim = 363
MPI Rank 0:             type = "real"
MPI Rank 0:             scpFile = "glob_0000.scp"
MPI Rank 0:         ]
MPI Rank 0:         labels = [
MPI Rank 0:             mlfFile = "C:\jenkins\workspace\CNTK-Test-Windows-W2\Tests\EndToEndTests\Speech\Data/glob_0000.mlf"
MPI Rank 0:             labelMappingFile = "C:\jenkins\workspace\CNTK-Test-Windows-W2\Tests\EndToEndTests\Speech\Data/state.list"
MPI Rank 0:             labelDim = 132
MPI Rank 0:             labelType = "category"
MPI Rank 0:         ]
MPI Rank 0:     ]
MPI Rank 0: ]
MPI Rank 0: 
MPI Rank 0: configparameters: cntk.cntk:stderr=C:\Users\svcphil\AppData\Local\Temp\cntk-test-20160816030048.672180\Speech\DNN_ParallelNoQuantization@release_cpu/stderr
MPI Rank 0: configparameters: cntk.cntk:timestamping=true
MPI Rank 0: 08/16/2016 03:02:53: <<<<<<<<<<<<<<<<<<<< PROCESSED CONFIG WITH ALL VARIABLES RESOLVED <<<<<<<<<<<<<<<<<<<<
MPI Rank 0: 08/16/2016 03:02:53: Commands: speechTrain
MPI Rank 0: 08/16/2016 03:02:53: Precision = "float"
MPI Rank 0: 08/16/2016 03:02:53: Using 8 CPU threads.
MPI Rank 0: 08/16/2016 03:02:53: CNTKModelPath: C:\Users\svcphil\AppData\Local\Temp\cntk-test-20160816030048.672180\Speech\DNN_ParallelNoQuantization@release_cpu/models/cntkSpeech.dnn
MPI Rank 0: 08/16/2016 03:02:53: CNTKCommandTrainInfo: speechTrain : 3
MPI Rank 0: 08/16/2016 03:02:53: CNTKCommandTrainInfo: CNTKNoMoreCommands_Total : 3
MPI Rank 0: 
MPI Rank 0: 08/16/2016 03:02:53: ##############################################################################
MPI Rank 0: 08/16/2016 03:02:53: #                                                                            #
MPI Rank 0: 08/16/2016 03:02:53: # Action "train"                                                             #
MPI Rank 0: 08/16/2016 03:02:53: #                                                                            #
MPI Rank 0: 08/16/2016 03:02:53: ##############################################################################
MPI Rank 0: 
MPI Rank 0: 08/16/2016 03:02:53: CNTKCommandTrainBegin: speechTrain
MPI Rank 0: SimpleNetworkBuilder Using CPU
MPI Rank 0: reading script file glob_0000.scp ... 948 entries
MPI Rank 0: total 132 state names in state list C:\jenkins\workspace\CNTK-Test-Windows-W2\Tests\EndToEndTests\Speech\Data/state.list
MPI Rank 0: htkmlfreader: reading MLF file C:\jenkins\workspace\CNTK-Test-Windows-W2\Tests\EndToEndTests\Speech\Data/glob_0000.mlf ... total 948 entries
MPI Rank 0: ...............................................................................................feature set 0: 252734 frames in 948 out of 948 utterances
MPI Rank 0: label set 0: 129 classes
MPI Rank 0: minibatchutterancesource: 948 utterances grouped into 3 chunks, av. chunk size: 316.0 utterances, 84244.7 frames
MPI Rank 0: 
MPI Rank 0: 08/16/2016 03:02:54: Creating virgin network.
MPI Rank 0: Node 'W0' (LearnableParameter operation): Initializing Parameter[512 x 363] <- 0.000000.
MPI Rank 0: Node 'W0' (LearnableParameter operation): Initializing Parameter[512 x 363] <- uniform(seed=1, range=0.050000*1.000000, onCPU=false).
MPI Rank 0: Node 'B0' (LearnableParameter operation): Initializing Parameter[512 x 1] <- 0.000000.
MPI Rank 0: Node 'B0' (LearnableParameter operation): Initializing Parameter[512 x 1] <- 0.000000.
MPI Rank 0: Node 'W1' (LearnableParameter operation): Initializing Parameter[512 x 512] <- 0.000000.
MPI Rank 0: Node 'W1' (LearnableParameter operation): Initializing Parameter[512 x 512] <- uniform(seed=2, range=0.050000*1.000000, onCPU=false).
MPI Rank 0: Node 'B1' (LearnableParameter operation): Initializing Parameter[512 x 1] <- 0.000000.
MPI Rank 0: Node 'B1' (LearnableParameter operation): Initializing Parameter[512 x 1] <- 0.000000.
MPI Rank 0: Node 'W2' (LearnableParameter operation): Initializing Parameter[132 x 512] <- 0.000000.
MPI Rank 0: Node 'W2' (LearnableParameter operation): Initializing Parameter[132 x 512] <- uniform(seed=3, range=0.050000*1.000000, onCPU=false).
MPI Rank 0: Node 'B2' (LearnableParameter operation): Initializing Parameter[132 x 1] <- 0.000000.
MPI Rank 0: Node 'B2' (LearnableParameter operation): Initializing Parameter[132 x 1] <- 0.000000.
MPI Rank 0: 
MPI Rank 0: Post-processing network...
MPI Rank 0: 
MPI Rank 0: 7 roots:
MPI Rank 0: 	CrossEntropyWithSoftmax = CrossEntropyWithSoftmax()
MPI Rank 0: 	EvalClassificationError = ClassificationError()
MPI Rank 0: 	InvStdOfFeatures = InvStdDev()
MPI Rank 0: 	MeanOfFeatures = Mean()
MPI Rank 0: 	PosteriorProb = Softmax()
MPI Rank 0: 	Prior = Mean()
MPI Rank 0: 	ScaledLogLikelihood = Minus()
MPI Rank 0: 
MPI Rank 0: Validating network. 25 nodes to process in pass 1.
MPI Rank 0: 
MPI Rank 0: Validating --> labels = InputValue() :  -> [132 x *]
MPI Rank 0: Validating --> W2 = LearnableParameter() :  -> [132 x 512]
MPI Rank 0: Validating --> W1 = LearnableParameter() :  -> [512 x 512]
MPI Rank 0: Validating --> W0 = LearnableParameter() :  -> [512 x 363]
MPI Rank 0: Validating --> features = InputValue() :  -> [363 x *]
MPI Rank 0: Validating --> MeanOfFeatures = Mean (features) : [363 x *] -> [363]
MPI Rank 0: Validating --> InvStdOfFeatures = InvStdDev (features) : [363 x *] -> [363]
MPI Rank 0: Validating --> MVNormalizedFeatures = PerDimMeanVarNormalization (features, MeanOfFeatures, InvStdOfFeatures) : [363 x *], [363], [363] -> [363 x *]
MPI Rank 0: Validating --> W0*features = Times (W0, MVNormalizedFeatures) : [512 x 363], [363 x *] -> [512 x *]
MPI Rank 0: Validating --> B0 = LearnableParameter() :  -> [512 x 1]
MPI Rank 0: Validating --> W0*features+B0 = Plus (W0*features, B0) : [512 x *], [512 x 1] -> [512 x 1 x *]
MPI Rank 0: Validating --> H1 = Sigmoid (W0*features+B0) : [512 x 1 x *] -> [512 x 1 x *]
MPI Rank 0: Validating --> W1*H1 = Times (W1, H1) : [512 x 512], [512 x 1 x *] -> [512 x 1 x *]
MPI Rank 0: Validating --> B1 = LearnableParameter() :  -> [512 x 1]
MPI Rank 0: Validating --> W1*H1+B1 = Plus (W1*H1, B1) : [512 x 1 x *], [512 x 1] -> [512 x 1 x *]
MPI Rank 0: Validating --> H2 = Sigmoid (W1*H1+B1) : [512 x 1 x *] -> [512 x 1 x *]
MPI Rank 0: Validating --> W2*H1 = Times (W2, H2) : [132 x 512], [512 x 1 x *] -> [132 x 1 x *]
MPI Rank 0: Validating --> B2 = LearnableParameter() :  -> [132 x 1]
MPI Rank 0: Validating --> HLast = Plus (W2*H1, B2) : [132 x 1 x *], [132 x 1] -> [132 x 1 x *]
MPI Rank 0: Validating --> CrossEntropyWithSoftmax = CrossEntropyWithSoftmax (labels, HLast) : [132 x *], [132 x 1 x *] -> [1]
MPI Rank 0: Validating --> EvalClassificationError = ClassificationError (labels, HLast) : [132 x *], [132 x 1 x *] -> [1]
MPI Rank 0: Validating --> PosteriorProb = Softmax (HLast) : [132 x 1 x *] -> [132 x 1 x *]
MPI Rank 0: Validating --> Prior = Mean (labels) : [132 x *] -> [132]
MPI Rank 0: Validating --> LogOfPrior = Log (Prior) : [132] -> [132]
MPI Rank 0: Validating --> ScaledLogLikelihood = Minus (HLast, LogOfPrior) : [132 x 1 x *], [132] -> [132 x 1 x *]
MPI Rank 0: 
MPI Rank 0: Validating network. 17 nodes to process in pass 2.
MPI Rank 0: 
MPI Rank 0: 
MPI Rank 0: Validating network, final pass.
MPI Rank 0: 
MPI Rank 0: 
MPI Rank 0: 
MPI Rank 0: 12 out of 25 nodes do not share the minibatch layout with the input data.
MPI Rank 0: 
MPI Rank 0: Post-processing network complete.
MPI Rank 0: 
MPI Rank 0: 08/16/2016 03:02:54: Created model with 25 nodes on CPU.
MPI Rank 0: 
MPI Rank 0: 08/16/2016 03:02:54: Training criterion node(s):
MPI Rank 0: 08/16/2016 03:02:54: 	CrossEntropyWithSoftmax = CrossEntropyWithSoftmax
MPI Rank 0: 
<<<<<<< HEAD
MPI Rank 0: 05/03/2016 14:21:56: Evaluation criterion node(s):
MPI Rank 0: 
MPI Rank 0: 05/03/2016 14:21:56: 	EvalClassificationError = ClassificationError
=======
MPI Rank 0: 08/16/2016 03:02:54: Evaluation criterion node(s):
MPI Rank 0: 08/16/2016 03:02:54: 	EvalErrorPrediction = ErrorPrediction
>>>>>>> 8493f118
MPI Rank 0: 
MPI Rank 0: 
MPI Rank 0: Allocating matrices for forward and/or backward propagation.
MPI Rank 0: 
MPI Rank 0: Memory Sharing: Out of 40 matrices, 19 are shared as 8, and 21 are not shared.
MPI Rank 0: 
MPI Rank 0: 	{ W1 : [512 x 512] (gradient)
MPI Rank 0: 	  W1*H1+B1 : [512 x 1 x *] }
MPI Rank 0: 	{ HLast : [132 x 1 x *]
MPI Rank 0: 	  W2 : [132 x 512] (gradient) }
MPI Rank 0: 	{ W0 : [512 x 363] (gradient)
MPI Rank 0: 	  W0*features+B0 : [512 x 1 x *] }
MPI Rank 0: 	{ H1 : [512 x 1 x *]
MPI Rank 0: 	  W0*features : [512 x *] (gradient) }
MPI Rank 0: 	{ B1 : [512 x 1] (gradient)
MPI Rank 0: 	  H2 : [512 x 1 x *] (gradient)
MPI Rank 0: 	  HLast : [132 x 1 x *] (gradient) }
MPI Rank 0: 	{ H2 : [512 x 1 x *]
MPI Rank 0: 	  W1*H1 : [512 x 1 x *] (gradient) }
MPI Rank 0: 	{ W0*features+B0 : [512 x 1 x *] (gradient)
MPI Rank 0: 	  W1*H1 : [512 x 1 x *] }
MPI Rank 0: 	{ B0 : [512 x 1] (gradient)
MPI Rank 0: 	  H1 : [512 x 1 x *] (gradient)
MPI Rank 0: 	  W1*H1+B1 : [512 x 1 x *] (gradient)
MPI Rank 0: 	  W2*H1 : [132 x 1 x *] }
MPI Rank 0: 
MPI Rank 0: 
MPI Rank 0: 08/16/2016 03:02:54: Training 516740 parameters in 6 out of 6 parameter tensors and 15 nodes with gradient:
MPI Rank 0: 
<<<<<<< HEAD
MPI Rank 0: 0000000000000000: {[EvalClassificationError Gradient[1]] [InvStdOfFeatures Gradient[363]] [LogOfPrior Gradient[132]] [MVNormalizedFeatures Gradient[363 x *]] [MeanOfFeatures Gradient[363]] [PosteriorProb Gradient[132 x 1 x *]] [PosteriorProb Value[132 x 1 x *]] [Prior Gradient[132]] [ScaledLogLikelihood Gradient[132 x 1 x *]] [features Gradient[363 x *]] [labels Gradient[132 x *]] }
MPI Rank 0: 000000FB76867E90: {[B0 Value[512 x 1]] }
MPI Rank 0: 000000FB76868110: {[MeanOfFeatures Value[363]] }
MPI Rank 0: 000000FB768684D0: {[InvStdOfFeatures Value[363]] }
MPI Rank 0: 000000FB76868570: {[features Value[363 x *]] }
MPI Rank 0: 000000FB76868A70: {[W0 Value[512 x 363]] }
MPI Rank 0: 000000FB7FD13270: {[LogOfPrior Value[132]] }
MPI Rank 0: 000000FB7FD133B0: {[MVNormalizedFeatures Value[363 x *]] }
MPI Rank 0: 000000FB7FD13630: {[B1 Value[512 x 1]] }
MPI Rank 0: 000000FB7FD13770: {[W2 Value[132 x 512]] }
MPI Rank 0: 000000FB7FD13950: {[W1 Value[512 x 512]] }
MPI Rank 0: 000000FB7FD13A90: {[Prior Value[132]] }
MPI Rank 0: 000000FB7FD13C70: {[labels Value[132 x *]] }
MPI Rank 0: 000000FB7FD13E50: {[ScaledLogLikelihood Value[132 x 1 x *]] }
MPI Rank 0: 000000FB7FD13EF0: {[W0 Gradient[512 x 363]] [W0*features+B0 Value[512 x 1 x *]] }
MPI Rank 0: 000000FB7FD14030: {[B0 Gradient[512 x 1]] [H1 Gradient[512 x 1 x *]] [W1*H1+B1 Gradient[512 x 1 x *]] [W2*H1 Value[132 x 1 x *]] }
MPI Rank 0: 000000FB7FD145D0: {[CrossEntropyWithSoftmax Gradient[1]] }
MPI Rank 0: 000000FB7FD14670: {[B1 Gradient[512 x 1]] [H2 Gradient[512 x 1 x *]] [HLast Gradient[132 x 1 x *]] }
MPI Rank 0: 000000FB7FD14850: {[H1 Value[512 x 1 x *]] [W0*features Gradient[512 x *]] }
MPI Rank 0: 000000FB7FD148F0: {[CrossEntropyWithSoftmax Value[1]] }
MPI Rank 0: 000000FB7FD14990: {[H2 Value[512 x 1 x *]] [W1*H1 Gradient[512 x 1 x *]] }
MPI Rank 0: 000000FB7FD14A30: {[W1 Gradient[512 x 512]] [W1*H1+B1 Value[512 x 1 x *]] }
MPI Rank 0: 000000FB7FD14B70: {[B2 Value[132 x 1]] }
MPI Rank 0: 000000FB7FD14D50: {[EvalClassificationError Value[1]] }
MPI Rank 0: 000000FB7FD14E90: {[W0*features+B0 Gradient[512 x 1 x *]] [W1*H1 Value[512 x 1 x *]] }
MPI Rank 0: 000000FB7FD14F30: {[HLast Value[132 x 1 x *]] [W2 Gradient[132 x 512]] }
MPI Rank 0: 000000FB7FD15110: {[W0*features Value[512 x *]] }
MPI Rank 0: 000000FB7FD86F50: {[W2*H1 Gradient[132 x 1 x *]] }
MPI Rank 0: 000000FB7FD87310: {[B2 Gradient[132 x 1]] }
=======
MPI Rank 0: 08/16/2016 03:02:54: 	Node 'B0' (LearnableParameter operation) : [512 x 1]
MPI Rank 0: 08/16/2016 03:02:54: 	Node 'B1' (LearnableParameter operation) : [512 x 1]
MPI Rank 0: 08/16/2016 03:02:54: 	Node 'B2' (LearnableParameter operation) : [132 x 1]
MPI Rank 0: 08/16/2016 03:02:54: 	Node 'W0' (LearnableParameter operation) : [512 x 363]
MPI Rank 0: 08/16/2016 03:02:54: 	Node 'W1' (LearnableParameter operation) : [512 x 512]
MPI Rank 0: 08/16/2016 03:02:54: 	Node 'W2' (LearnableParameter operation) : [132 x 512]
>>>>>>> 8493f118
MPI Rank 0: 
MPI Rank 0: 
MPI Rank 0: 08/16/2016 03:02:54: Precomputing --> 3 PreCompute nodes found.
MPI Rank 0: 
MPI Rank 0: 08/16/2016 03:02:54: 	MeanOfFeatures = Mean()
MPI Rank 0: 08/16/2016 03:02:54: 	InvStdOfFeatures = InvStdDev()
MPI Rank 0: 08/16/2016 03:02:54: 	Prior = Mean()
MPI Rank 0: minibatchiterator: epoch 0: frames [0..252734] (first utterance at frame 0), data subset 0 of 1, with 1 datapasses
MPI Rank 0: requiredata: determined feature kind as 33-dimensional 'USER' with frame shift 10.0 ms
MPI Rank 0: 
MPI Rank 0: 08/16/2016 03:02:56: Precomputing --> Completed.
MPI Rank 0: 
MPI Rank 0: 
MPI Rank 0: 08/16/2016 03:02:57: Starting Epoch 1: learning rate per sample = 0.015625  effective momentum = 0.900000  momentum as time constant = 607.4 samples
MPI Rank 0: minibatchiterator: epoch 0: frames [0..20480] (first utterance at frame 0), data subset 0 of 3, with 1 datapasses
MPI Rank 0: 
<<<<<<< HEAD
MPI Rank 0: 05/03/2016 14:21:59: Starting minibatch loop, DataParallelSGD training (MyRank = 0, NumNodes = 3, NumGradientBits = 32), distributed reading is ENABLED.
MPI Rank 0: 05/03/2016 14:22:00:  Epoch[ 1 of 3]-Minibatch[   1-  10, 3.13%]: CrossEntropyWithSoftmax = 4.46944914 * 640; EvalClassificationError = 0.90781250 * 640; time = 0.9048s; samplesPerSecond = 707.4
MPI Rank 0: 05/03/2016 14:22:01:  Epoch[ 1 of 3]-Minibatch[  11-  20, 6.25%]: CrossEntropyWithSoftmax = 4.22299974 * 640; EvalClassificationError = 0.90156250 * 640; time = 0.9849s; samplesPerSecond = 649.8
MPI Rank 0: 05/03/2016 14:22:02:  Epoch[ 1 of 3]-Minibatch[  21-  30, 9.38%]: CrossEntropyWithSoftmax = 3.93971317 * 640; EvalClassificationError = 0.84687500 * 640; time = 1.0696s; samplesPerSecond = 598.4
MPI Rank 0: 05/03/2016 14:22:03:  Epoch[ 1 of 3]-Minibatch[  31-  40, 12.50%]: CrossEntropyWithSoftmax = 3.92341645 * 640; EvalClassificationError = 0.90468750 * 640; time = 1.1540s; samplesPerSecond = 554.6
MPI Rank 0: 05/03/2016 14:22:04:  Epoch[ 1 of 3]-Minibatch[  41-  50, 15.63%]: CrossEntropyWithSoftmax = 3.84074398 * 640; EvalClassificationError = 0.91093750 * 640; time = 0.9880s; samplesPerSecond = 647.8
MPI Rank 0: 05/03/2016 14:22:05:  Epoch[ 1 of 3]-Minibatch[  51-  60, 18.75%]: CrossEntropyWithSoftmax = 3.71252058 * 640; EvalClassificationError = 0.88437500 * 640; time = 1.1191s; samplesPerSecond = 571.9
MPI Rank 0: 05/03/2016 14:22:06:  Epoch[ 1 of 3]-Minibatch[  61-  70, 21.88%]: CrossEntropyWithSoftmax = 3.51563305 * 640; EvalClassificationError = 0.82500000 * 640; time = 1.1283s; samplesPerSecond = 567.2
MPI Rank 0: 05/03/2016 14:22:07:  Epoch[ 1 of 3]-Minibatch[  71-  80, 25.00%]: CrossEntropyWithSoftmax = 3.49348925 * 640; EvalClassificationError = 0.81093750 * 640; time = 0.9280s; samplesPerSecond = 689.6
MPI Rank 0: 05/03/2016 14:22:08:  Epoch[ 1 of 3]-Minibatch[  81-  90, 28.13%]: CrossEntropyWithSoftmax = 3.34739941 * 640; EvalClassificationError = 0.76562500 * 640; time = 1.1305s; samplesPerSecond = 566.1
MPI Rank 0: 05/03/2016 14:22:09:  Epoch[ 1 of 3]-Minibatch[  91- 100, 31.25%]: CrossEntropyWithSoftmax = 3.51960765 * 640; EvalClassificationError = 0.79843750 * 640; time = 1.1184s; samplesPerSecond = 572.2
MPI Rank 0: 05/03/2016 14:22:10:  Epoch[ 1 of 3]-Minibatch[ 101- 110, 34.38%]: CrossEntropyWithSoftmax = 3.24655864 * 640; EvalClassificationError = 0.80312500 * 640; time = 0.9809s; samplesPerSecond = 652.4
MPI Rank 0: 05/03/2016 14:22:11:  Epoch[ 1 of 3]-Minibatch[ 111- 120, 37.50%]: CrossEntropyWithSoftmax = 3.33397441 * 640; EvalClassificationError = 0.80000000 * 640; time = 1.0724s; samplesPerSecond = 596.8
MPI Rank 0: 05/03/2016 14:22:12:  Epoch[ 1 of 3]-Minibatch[ 121- 130, 40.63%]: CrossEntropyWithSoftmax = 3.17780763 * 640; EvalClassificationError = 0.77031250 * 640; time = 0.9973s; samplesPerSecond = 641.7
MPI Rank 0: 05/03/2016 14:22:13:  Epoch[ 1 of 3]-Minibatch[ 131- 140, 43.75%]: CrossEntropyWithSoftmax = 3.09845652 * 640; EvalClassificationError = 0.76875000 * 640; time = 1.0616s; samplesPerSecond = 602.9
MPI Rank 0: 05/03/2016 14:22:14:  Epoch[ 1 of 3]-Minibatch[ 141- 150, 46.88%]: CrossEntropyWithSoftmax = 3.06458017 * 640; EvalClassificationError = 0.72968750 * 640; time = 1.1026s; samplesPerSecond = 580.5
MPI Rank 0: 05/03/2016 14:22:15:  Epoch[ 1 of 3]-Minibatch[ 151- 160, 50.00%]: CrossEntropyWithSoftmax = 2.91633300 * 640; EvalClassificationError = 0.69531250 * 640; time = 1.0101s; samplesPerSecond = 633.6
MPI Rank 0: 05/03/2016 14:22:17:  Epoch[ 1 of 3]-Minibatch[ 161- 170, 53.13%]: CrossEntropyWithSoftmax = 2.90607240 * 640; EvalClassificationError = 0.73281250 * 640; time = 1.1249s; samplesPerSecond = 568.9
MPI Rank 0: 05/03/2016 14:22:18:  Epoch[ 1 of 3]-Minibatch[ 171- 180, 56.25%]: CrossEntropyWithSoftmax = 2.74094816 * 640; EvalClassificationError = 0.65937500 * 640; time = 1.0050s; samplesPerSecond = 636.8
MPI Rank 0: 05/03/2016 14:22:19:  Epoch[ 1 of 3]-Minibatch[ 181- 190, 59.38%]: CrossEntropyWithSoftmax = 2.67087650 * 640; EvalClassificationError = 0.67343750 * 640; time = 1.0629s; samplesPerSecond = 602.1
MPI Rank 0: 05/03/2016 14:22:20:  Epoch[ 1 of 3]-Minibatch[ 191- 200, 62.50%]: CrossEntropyWithSoftmax = 2.67608835 * 640; EvalClassificationError = 0.66406250 * 640; time = 1.2601s; samplesPerSecond = 507.9
MPI Rank 0: 05/03/2016 14:22:21:  Epoch[ 1 of 3]-Minibatch[ 201- 210, 65.63%]: CrossEntropyWithSoftmax = 2.54732625 * 640; EvalClassificationError = 0.62968750 * 640; time = 0.8915s; samplesPerSecond = 717.9
MPI Rank 0: 05/03/2016 14:22:22:  Epoch[ 1 of 3]-Minibatch[ 211- 220, 68.75%]: CrossEntropyWithSoftmax = 2.61925401 * 640; EvalClassificationError = 0.67343750 * 640; time = 1.0340s; samplesPerSecond = 618.9
MPI Rank 0: 05/03/2016 14:22:23:  Epoch[ 1 of 3]-Minibatch[ 221- 230, 71.88%]: CrossEntropyWithSoftmax = 2.52388257 * 640; EvalClassificationError = 0.65781250 * 640; time = 1.1389s; samplesPerSecond = 561.9
MPI Rank 0: 05/03/2016 14:22:24:  Epoch[ 1 of 3]-Minibatch[ 231- 240, 75.00%]: CrossEntropyWithSoftmax = 2.47544367 * 640; EvalClassificationError = 0.63437500 * 640; time = 1.0311s; samplesPerSecond = 620.7
MPI Rank 0: 05/03/2016 14:22:25:  Epoch[ 1 of 3]-Minibatch[ 241- 250, 78.13%]: CrossEntropyWithSoftmax = 2.43264910 * 640; EvalClassificationError = 0.61406250 * 640; time = 1.1241s; samplesPerSecond = 569.4
MPI Rank 0: 05/03/2016 14:22:26:  Epoch[ 1 of 3]-Minibatch[ 251- 260, 81.25%]: CrossEntropyWithSoftmax = 2.41728478 * 640; EvalClassificationError = 0.63125000 * 640; time = 1.0450s; samplesPerSecond = 612.4
MPI Rank 0: 05/03/2016 14:22:27:  Epoch[ 1 of 3]-Minibatch[ 261- 270, 84.38%]: CrossEntropyWithSoftmax = 2.17674570 * 640; EvalClassificationError = 0.57812500 * 640; time = 1.0381s; samplesPerSecond = 616.5
MPI Rank 0: 05/03/2016 14:22:28:  Epoch[ 1 of 3]-Minibatch[ 271- 280, 87.50%]: CrossEntropyWithSoftmax = 2.31020700 * 640; EvalClassificationError = 0.64062500 * 640; time = 1.0684s; samplesPerSecond = 599.0
MPI Rank 0: 05/03/2016 14:22:29:  Epoch[ 1 of 3]-Minibatch[ 281- 290, 90.63%]: CrossEntropyWithSoftmax = 2.26400392 * 640; EvalClassificationError = 0.61093750 * 640; time = 1.0702s; samplesPerSecond = 598.0
MPI Rank 0: 05/03/2016 14:22:31:  Epoch[ 1 of 3]-Minibatch[ 291- 300, 93.75%]: CrossEntropyWithSoftmax = 2.15884952 * 640; EvalClassificationError = 0.58281250 * 640; time = 1.1756s; samplesPerSecond = 544.4
MPI Rank 0: 05/03/2016 14:22:32:  Epoch[ 1 of 3]-Minibatch[ 301- 310, 96.88%]: CrossEntropyWithSoftmax = 2.22712615 * 640; EvalClassificationError = 0.59218750 * 640; time = 1.0127s; samplesPerSecond = 632.0
MPI Rank 0: 05/03/2016 14:22:32:  Epoch[ 1 of 3]-Minibatch[ 311- 320, 100.00%]: CrossEntropyWithSoftmax = 2.25604560 * 640; EvalClassificationError = 0.60625000 * 640; time = 0.9480s; samplesPerSecond = 675.1
MPI Rank 0: 05/03/2016 14:22:33: Finished Epoch[ 1 of 3]: [Training] CrossEntropyWithSoftmax = 3.00704645 * 20480; EvalClassificationError = 0.72827148 * 20480; totalSamplesSeen = 20480; learningRatePerSample = 0.015625; epochTime=33.9013s
MPI Rank 0: 05/03/2016 14:22:33: SGD: Saving checkpoint model 'C:\Users\svcphil\AppData\Local\Temp\cntk-test-20160503141958.750677\Speech\DNN_ParallelNoQuantization@release_cpu/models/cntkSpeech.dnn.1'
=======
MPI Rank 0: 08/16/2016 03:02:57: Starting minibatch loop, DataParallelSGD training (MyRank = 0, NumNodes = 3, NumGradientBits = 32), distributed reading is ENABLED.
MPI Rank 0: 08/16/2016 03:02:57:  Epoch[ 1 of 3]-Minibatch[   1-  10, 3.13%]: CrossEntropyWithSoftmax = 4.56731197 * 640; EvalErrorPrediction = 0.91718750 * 640; time = 0.0834s; samplesPerSecond = 7677.6
MPI Rank 0: 08/16/2016 03:02:57:  Epoch[ 1 of 3]-Minibatch[  11-  20, 6.25%]: CrossEntropyWithSoftmax = 4.31208884 * 640; EvalErrorPrediction = 0.92812500 * 640; time = 0.0883s; samplesPerSecond = 7250.5
MPI Rank 0: 08/16/2016 03:02:57:  Epoch[ 1 of 3]-Minibatch[  21-  30, 9.38%]: CrossEntropyWithSoftmax = 3.97319817 * 640; EvalErrorPrediction = 0.87343750 * 640; time = 0.0900s; samplesPerSecond = 7107.4
MPI Rank 0: 08/16/2016 03:02:58:  Epoch[ 1 of 3]-Minibatch[  31-  40, 12.50%]: CrossEntropyWithSoftmax = 3.73308074 * 640; EvalErrorPrediction = 0.84531250 * 640; time = 0.0921s; samplesPerSecond = 6947.5
MPI Rank 0: 08/16/2016 03:02:58:  Epoch[ 1 of 3]-Minibatch[  41-  50, 15.63%]: CrossEntropyWithSoftmax = 3.83238171 * 640; EvalErrorPrediction = 0.86406250 * 640; time = 0.0821s; samplesPerSecond = 7795.3
MPI Rank 0: 08/16/2016 03:02:58:  Epoch[ 1 of 3]-Minibatch[  51-  60, 18.75%]: CrossEntropyWithSoftmax = 3.69914127 * 640; EvalErrorPrediction = 0.86093750 * 640; time = 0.0791s; samplesPerSecond = 8091.8
MPI Rank 0: 08/16/2016 03:02:58:  Epoch[ 1 of 3]-Minibatch[  61-  70, 21.88%]: CrossEntropyWithSoftmax = 3.40238447 * 640; EvalErrorPrediction = 0.77812500 * 640; time = 0.0800s; samplesPerSecond = 8001.6
MPI Rank 0: 08/16/2016 03:02:58:  Epoch[ 1 of 3]-Minibatch[  71-  80, 25.00%]: CrossEntropyWithSoftmax = 3.51740172 * 640; EvalErrorPrediction = 0.83750000 * 640; time = 0.0788s; samplesPerSecond = 8121.5
MPI Rank 0: 08/16/2016 03:02:58:  Epoch[ 1 of 3]-Minibatch[  81-  90, 28.13%]: CrossEntropyWithSoftmax = 3.50059647 * 640; EvalErrorPrediction = 0.81250000 * 640; time = 0.0787s; samplesPerSecond = 8128.0
MPI Rank 0: 08/16/2016 03:02:58:  Epoch[ 1 of 3]-Minibatch[  91- 100, 31.25%]: CrossEntropyWithSoftmax = 3.39301391 * 640; EvalErrorPrediction = 0.80156250 * 640; time = 0.0875s; samplesPerSecond = 7310.2
MPI Rank 0: 08/16/2016 03:02:58:  Epoch[ 1 of 3]-Minibatch[ 101- 110, 34.38%]: CrossEntropyWithSoftmax = 3.48831974 * 640; EvalErrorPrediction = 0.82187500 * 640; time = 0.0933s; samplesPerSecond = 6859.8
MPI Rank 0: 08/16/2016 03:02:58:  Epoch[ 1 of 3]-Minibatch[ 111- 120, 37.50%]: CrossEntropyWithSoftmax = 3.23814511 * 640; EvalErrorPrediction = 0.77031250 * 640; time = 0.0913s; samplesPerSecond = 7010.2
MPI Rank 0: 08/16/2016 03:02:58:  Epoch[ 1 of 3]-Minibatch[ 121- 130, 40.63%]: CrossEntropyWithSoftmax = 3.14333315 * 640; EvalErrorPrediction = 0.76093750 * 640; time = 0.0793s; samplesPerSecond = 8071.0
MPI Rank 0: 08/16/2016 03:02:58:  Epoch[ 1 of 3]-Minibatch[ 131- 140, 43.75%]: CrossEntropyWithSoftmax = 3.01547608 * 640; EvalErrorPrediction = 0.73906250 * 640; time = 0.0767s; samplesPerSecond = 8349.4
MPI Rank 0: 08/16/2016 03:02:58:  Epoch[ 1 of 3]-Minibatch[ 141- 150, 46.88%]: CrossEntropyWithSoftmax = 2.91114572 * 640; EvalErrorPrediction = 0.71093750 * 640; time = 0.0802s; samplesPerSecond = 7983.2
MPI Rank 0: 08/16/2016 03:02:59:  Epoch[ 1 of 3]-Minibatch[ 151- 160, 50.00%]: CrossEntropyWithSoftmax = 3.06450544 * 640; EvalErrorPrediction = 0.74375000 * 640; time = 0.0813s; samplesPerSecond = 7876.1
MPI Rank 0: 08/16/2016 03:02:59:  Epoch[ 1 of 3]-Minibatch[ 161- 170, 53.13%]: CrossEntropyWithSoftmax = 2.77009530 * 640; EvalErrorPrediction = 0.69531250 * 640; time = 0.0799s; samplesPerSecond = 8006.9
MPI Rank 0: 08/16/2016 03:02:59:  Epoch[ 1 of 3]-Minibatch[ 171- 180, 56.25%]: CrossEntropyWithSoftmax = 2.67234651 * 640; EvalErrorPrediction = 0.64531250 * 640; time = 0.0793s; samplesPerSecond = 8071.0
MPI Rank 0: 08/16/2016 03:02:59:  Epoch[ 1 of 3]-Minibatch[ 181- 190, 59.38%]: CrossEntropyWithSoftmax = 2.76324351 * 640; EvalErrorPrediction = 0.69843750 * 640; time = 0.0797s; samplesPerSecond = 8034.8
MPI Rank 0: 08/16/2016 03:02:59:  Epoch[ 1 of 3]-Minibatch[ 191- 200, 62.50%]: CrossEntropyWithSoftmax = 2.70050371 * 640; EvalErrorPrediction = 0.68125000 * 640; time = 0.0809s; samplesPerSecond = 7915.7
MPI Rank 0: 08/16/2016 03:02:59:  Epoch[ 1 of 3]-Minibatch[ 201- 210, 65.63%]: CrossEntropyWithSoftmax = 2.56019321 * 640; EvalErrorPrediction = 0.65312500 * 640; time = 0.0804s; samplesPerSecond = 7955.8
MPI Rank 0: 08/16/2016 03:02:59:  Epoch[ 1 of 3]-Minibatch[ 211- 220, 68.75%]: CrossEntropyWithSoftmax = 2.56796076 * 640; EvalErrorPrediction = 0.63906250 * 640; time = 0.0809s; samplesPerSecond = 7912.9
MPI Rank 0: 08/16/2016 03:02:59:  Epoch[ 1 of 3]-Minibatch[ 221- 230, 71.88%]: CrossEntropyWithSoftmax = 2.51054678 * 640; EvalErrorPrediction = 0.65000000 * 640; time = 0.0805s; samplesPerSecond = 7954.5
MPI Rank 0: 08/16/2016 03:02:59:  Epoch[ 1 of 3]-Minibatch[ 231- 240, 75.00%]: CrossEntropyWithSoftmax = 2.52174440 * 640; EvalErrorPrediction = 0.65468750 * 640; time = 0.0838s; samplesPerSecond = 7641.2
MPI Rank 0: 08/16/2016 03:02:59:  Epoch[ 1 of 3]-Minibatch[ 241- 250, 78.13%]: CrossEntropyWithSoftmax = 2.45943276 * 640; EvalErrorPrediction = 0.62812500 * 640; time = 0.0807s; samplesPerSecond = 7928.3
MPI Rank 0: 08/16/2016 03:02:59:  Epoch[ 1 of 3]-Minibatch[ 251- 260, 81.25%]: CrossEntropyWithSoftmax = 2.36070249 * 640; EvalErrorPrediction = 0.62031250 * 640; time = 0.0823s; samplesPerSecond = 7774.8
MPI Rank 0: 08/16/2016 03:02:59:  Epoch[ 1 of 3]-Minibatch[ 261- 270, 84.38%]: CrossEntropyWithSoftmax = 2.22167451 * 640; EvalErrorPrediction = 0.58125000 * 640; time = 0.0804s; samplesPerSecond = 7961.1
MPI Rank 0: 08/16/2016 03:02:59:  Epoch[ 1 of 3]-Minibatch[ 271- 280, 87.50%]: CrossEntropyWithSoftmax = 2.48104679 * 640; EvalErrorPrediction = 0.66093750 * 640; time = 0.0804s; samplesPerSecond = 7959.3
MPI Rank 0: 08/16/2016 03:03:00:  Epoch[ 1 of 3]-Minibatch[ 281- 290, 90.63%]: CrossEntropyWithSoftmax = 2.23253341 * 640; EvalErrorPrediction = 0.58906250 * 640; time = 0.0826s; samplesPerSecond = 7749.2
MPI Rank 0: 08/16/2016 03:03:00:  Epoch[ 1 of 3]-Minibatch[ 291- 300, 93.75%]: CrossEntropyWithSoftmax = 2.22145217 * 640; EvalErrorPrediction = 0.60312500 * 640; time = 0.0797s; samplesPerSecond = 8032.4
MPI Rank 0: 08/16/2016 03:03:00:  Epoch[ 1 of 3]-Minibatch[ 301- 310, 96.88%]: CrossEntropyWithSoftmax = 2.21771674 * 640; EvalErrorPrediction = 0.58125000 * 640; time = 0.0808s; samplesPerSecond = 7918.8
MPI Rank 0: 08/16/2016 03:03:00:  Epoch[ 1 of 3]-Minibatch[ 311- 320, 100.00%]: CrossEntropyWithSoftmax = 2.19995418 * 640; EvalErrorPrediction = 0.59843750 * 640; time = 0.0813s; samplesPerSecond = 7869.8
MPI Rank 0: 08/16/2016 03:03:00: Finished Epoch[ 1 of 3]: [Training] CrossEntropyWithSoftmax = 3.00789599 * 20480; EvalErrorPrediction = 0.72641602 * 20480; totalSamplesSeen = 20480; learningRatePerSample = 0.015625; epochTime=2.66361s
MPI Rank 0: 08/16/2016 03:03:00: SGD: Saving checkpoint model 'C:\Users\svcphil\AppData\Local\Temp\cntk-test-20160816030048.672180\Speech\DNN_ParallelNoQuantization@release_cpu/models/cntkSpeech.dnn.1'
>>>>>>> 8493f118
MPI Rank 0: 
MPI Rank 0: 08/16/2016 03:03:00: Starting Epoch 2: learning rate per sample = 0.001953  effective momentum = 0.656119  momentum as time constant = 607.5 samples
MPI Rank 0: minibatchiterator: epoch 1: frames [20480..40960] (first utterance at frame 20480), data subset 0 of 3, with 1 datapasses
MPI Rank 0: 
<<<<<<< HEAD
MPI Rank 0: 05/03/2016 14:22:33: Starting minibatch loop, DataParallelSGD training (MyRank = 0, NumNodes = 3, NumGradientBits = 32), distributed reading is ENABLED.
MPI Rank 0: 05/03/2016 14:22:34:  Epoch[ 2 of 3]-Minibatch[   1-  10, 12.50%]: CrossEntropyWithSoftmax = 2.10257504 * 2560; EvalClassificationError = 0.56484375 * 2560; time = 1.3149s; samplesPerSecond = 1946.9
MPI Rank 0: 05/03/2016 14:22:35:  Epoch[ 2 of 3]-Minibatch[  11-  20, 25.00%]: CrossEntropyWithSoftmax = 2.00548602 * 2560; EvalClassificationError = 0.54843750 * 2560; time = 1.1678s; samplesPerSecond = 2192.2
MPI Rank 0: 05/03/2016 14:22:36:  Epoch[ 2 of 3]-Minibatch[  21-  30, 37.50%]: CrossEntropyWithSoftmax = 2.00766993 * 2560; EvalClassificationError = 0.54960937 * 2560; time = 1.2047s; samplesPerSecond = 2124.9
MPI Rank 0: 05/03/2016 14:22:38:  Epoch[ 2 of 3]-Minibatch[  31-  40, 50.00%]: CrossEntropyWithSoftmax = 1.92049433 * 2560; EvalClassificationError = 0.53281250 * 2560; time = 1.2674s; samplesPerSecond = 2019.8
MPI Rank 0: 05/03/2016 14:22:39:  Epoch[ 2 of 3]-Minibatch[  41-  50, 62.50%]: CrossEntropyWithSoftmax = 1.90178368 * 2560; EvalClassificationError = 0.52265625 * 2560; time = 1.0578s; samplesPerSecond = 2420.1
MPI Rank 0: 05/03/2016 14:22:40:  Epoch[ 2 of 3]-Minibatch[  51-  60, 75.00%]: CrossEntropyWithSoftmax = 1.91359460 * 2560; EvalClassificationError = 0.53984375 * 2560; time = 1.1674s; samplesPerSecond = 2193.0
MPI Rank 0: 05/03/2016 14:22:41:  Epoch[ 2 of 3]-Minibatch[  61-  70, 87.50%]: CrossEntropyWithSoftmax = 1.91765117 * 2560; EvalClassificationError = 0.53125000 * 2560; time = 1.2951s; samplesPerSecond = 1976.7
MPI Rank 0: 05/03/2016 14:22:42:  Epoch[ 2 of 3]-Minibatch[  71-  80, 100.00%]: CrossEntropyWithSoftmax = 1.87682822 * 2560; EvalClassificationError = 0.52890625 * 2560; time = 1.1899s; samplesPerSecond = 2151.5
MPI Rank 0: 05/03/2016 14:22:42: Finished Epoch[ 2 of 3]: [Training] CrossEntropyWithSoftmax = 1.95576037 * 20480; EvalClassificationError = 0.53979492 * 20480; totalSamplesSeen = 40960; learningRatePerSample = 0.001953125; epochTime=9.75712s
MPI Rank 0: 05/03/2016 14:22:42: SGD: Saving checkpoint model 'C:\Users\svcphil\AppData\Local\Temp\cntk-test-20160503141958.750677\Speech\DNN_ParallelNoQuantization@release_cpu/models/cntkSpeech.dnn.2'
=======
MPI Rank 0: 08/16/2016 03:03:00: Starting minibatch loop, DataParallelSGD training (MyRank = 0, NumNodes = 3, NumGradientBits = 32), distributed reading is ENABLED.
MPI Rank 0: 08/16/2016 03:03:00:  Epoch[ 2 of 3]-Minibatch[   1-  10, 12.50%]: CrossEntropyWithSoftmax = 2.09962837 * 2560; EvalErrorPrediction = 0.56132812 * 2560; time = 0.1410s; samplesPerSecond = 18159.2
MPI Rank 0: 08/16/2016 03:03:00:  Epoch[ 2 of 3]-Minibatch[  11-  20, 25.00%]: CrossEntropyWithSoftmax = 2.02412398 * 2560; EvalErrorPrediction = 0.55000000 * 2560; time = 0.1391s; samplesPerSecond = 18410.2
MPI Rank 0: 08/16/2016 03:03:00:  Epoch[ 2 of 3]-Minibatch[  21-  30, 37.50%]: CrossEntropyWithSoftmax = 2.00477328 * 2560; EvalErrorPrediction = 0.54296875 * 2560; time = 0.1341s; samplesPerSecond = 19084.0
MPI Rank 0: 08/16/2016 03:03:01:  Epoch[ 2 of 3]-Minibatch[  31-  40, 50.00%]: CrossEntropyWithSoftmax = 1.99184389 * 2560; EvalErrorPrediction = 0.55273438 * 2560; time = 0.1382s; samplesPerSecond = 18530.4
MPI Rank 0: 08/16/2016 03:03:01:  Epoch[ 2 of 3]-Minibatch[  41-  50, 62.50%]: CrossEntropyWithSoftmax = 1.98267253 * 2560; EvalErrorPrediction = 0.54023438 * 2560; time = 0.1393s; samplesPerSecond = 18374.0
MPI Rank 0: 08/16/2016 03:03:01:  Epoch[ 2 of 3]-Minibatch[  51-  60, 75.00%]: CrossEntropyWithSoftmax = 1.93130618 * 2560; EvalErrorPrediction = 0.52773437 * 2560; time = 0.1338s; samplesPerSecond = 19128.9
MPI Rank 0: 08/16/2016 03:03:01:  Epoch[ 2 of 3]-Minibatch[  61-  70, 87.50%]: CrossEntropyWithSoftmax = 1.91975513 * 2560; EvalErrorPrediction = 0.51718750 * 2560; time = 0.1340s; samplesPerSecond = 19098.9
MPI Rank 0: 08/16/2016 03:03:01:  Epoch[ 2 of 3]-Minibatch[  71-  80, 100.00%]: CrossEntropyWithSoftmax = 1.90691429 * 2560; EvalErrorPrediction = 0.52734375 * 2560; time = 0.1373s; samplesPerSecond = 18650.3
MPI Rank 0: 08/16/2016 03:03:01: Finished Epoch[ 2 of 3]: [Training] CrossEntropyWithSoftmax = 1.98262721 * 20480; EvalErrorPrediction = 0.53994141 * 20480; totalSamplesSeen = 40960; learningRatePerSample = 0.001953125; epochTime=1.10877s
MPI Rank 0: 08/16/2016 03:03:01: SGD: Saving checkpoint model 'C:\Users\svcphil\AppData\Local\Temp\cntk-test-20160816030048.672180\Speech\DNN_ParallelNoQuantization@release_cpu/models/cntkSpeech.dnn.2'
>>>>>>> 8493f118
MPI Rank 0: 
MPI Rank 0: 08/16/2016 03:03:01: Starting Epoch 3: learning rate per sample = 0.000098  effective momentum = 0.656119  momentum as time constant = 2429.9 samples
MPI Rank 0: minibatchiterator: epoch 2: frames [40960..61440] (first utterance at frame 40960), data subset 0 of 3, with 1 datapasses
MPI Rank 0: 
<<<<<<< HEAD
MPI Rank 0: 05/03/2016 14:22:42: Starting minibatch loop, DataParallelSGD training (MyRank = 0, NumNodes = 3, NumGradientBits = 32), distributed reading is ENABLED.
MPI Rank 0: 05/03/2016 14:22:44:  Epoch[ 3 of 3]-Minibatch[   1-  10, 50.00%]: CrossEntropyWithSoftmax = 1.88593946 * 10240; EvalClassificationError = 0.52529297 * 10240; time = 1.7740s; samplesPerSecond = 5772.4
MPI Rank 0: 05/03/2016 14:22:46:  Epoch[ 3 of 3]-Minibatch[  11-  20, 100.00%]: CrossEntropyWithSoftmax = 1.89384561 * 10240; EvalClassificationError = 0.51816406 * 10240; time = 1.7771s; samplesPerSecond = 5762.1
MPI Rank 0: 05/03/2016 14:22:46: Finished Epoch[ 3 of 3]: [Training] CrossEntropyWithSoftmax = 1.88989253 * 20480; EvalClassificationError = 0.52172852 * 20480; totalSamplesSeen = 61440; learningRatePerSample = 9.7656251e-005; epochTime=3.64439s
MPI Rank 0: 05/03/2016 14:22:46: SGD: Saving checkpoint model 'C:\Users\svcphil\AppData\Local\Temp\cntk-test-20160503141958.750677\Speech\DNN_ParallelNoQuantization@release_cpu/models/cntkSpeech.dnn'
MPI Rank 0: 05/03/2016 14:22:46: CNTKCommandTrainEnd: speechTrain
=======
MPI Rank 0: 08/16/2016 03:03:01: Starting minibatch loop, DataParallelSGD training (MyRank = 0, NumNodes = 3, NumGradientBits = 32), distributed reading is ENABLED.
MPI Rank 0: 08/16/2016 03:03:02:  Epoch[ 3 of 3]-Minibatch[   1-  10, 50.00%]: CrossEntropyWithSoftmax = 1.90951136 * 10240; EvalErrorPrediction = 0.52617187 * 10240; time = 0.3803s; samplesPerSecond = 26929.2
MPI Rank 0: 08/16/2016 03:03:02:  Epoch[ 3 of 3]-Minibatch[  11-  20, 100.00%]: CrossEntropyWithSoftmax = 1.93082558 * 10240; EvalErrorPrediction = 0.54072266 * 10240; time = 0.3565s; samplesPerSecond = 28721.0
MPI Rank 0: 08/16/2016 03:03:02: Finished Epoch[ 3 of 3]: [Training] CrossEntropyWithSoftmax = 1.92016847 * 20480; EvalErrorPrediction = 0.53344727 * 20480; totalSamplesSeen = 61440; learningRatePerSample = 9.7656251e-005; epochTime=0.746914s
MPI Rank 0: 08/16/2016 03:03:02: SGD: Saving checkpoint model 'C:\Users\svcphil\AppData\Local\Temp\cntk-test-20160816030048.672180\Speech\DNN_ParallelNoQuantization@release_cpu/models/cntkSpeech.dnn'
MPI Rank 0: 08/16/2016 03:03:02: CNTKCommandTrainEnd: speechTrain
>>>>>>> 8493f118
MPI Rank 0: 
MPI Rank 0: 08/16/2016 03:03:02: Action "train" complete.
MPI Rank 0: 
MPI Rank 0: 08/16/2016 03:03:02: __COMPLETED__
MPI Rank 0: ~MPIWrapper
MPI Rank 1: 08/16/2016 03:02:49: Redirecting stderr to file C:\Users\svcphil\AppData\Local\Temp\cntk-test-20160816030048.672180\Speech\DNN_ParallelNoQuantization@release_cpu/stderr_speechTrain.logrank1
MPI Rank 1: 08/16/2016 03:02:49: -------------------------------------------------------------------
MPI Rank 1: 08/16/2016 03:02:49: Build info: 
MPI Rank 1: 
MPI Rank 1: 08/16/2016 03:02:49: 		Built time: Aug 16 2016 02:54:53
MPI Rank 1: 08/16/2016 03:02:49: 		Last modified date: Fri Aug 12 05:31:21 2016
MPI Rank 1: 08/16/2016 03:02:49: 		Build type: Release
MPI Rank 1: 08/16/2016 03:02:49: 		Build target: GPU
MPI Rank 1: 08/16/2016 03:02:49: 		With 1bit-SGD: no
MPI Rank 1: 08/16/2016 03:02:49: 		Math lib: mkl
MPI Rank 1: 08/16/2016 03:02:49: 		CUDA_PATH: C:\Program Files\NVIDIA GPU Computing Toolkit\CUDA\v7.5
MPI Rank 1: 08/16/2016 03:02:49: 		CUB_PATH: c:\src\cub-1.4.1
MPI Rank 1: 08/16/2016 03:02:49: 		CUDNN_PATH: c:\NVIDIA\cudnn-4.0\cuda
MPI Rank 1: 08/16/2016 03:02:49: 		Build Branch: HEAD
MPI Rank 1: 08/16/2016 03:02:49: 		Build SHA1: 026b1e772b963461e189f8f00aa7ed6951298f84
MPI Rank 1: 08/16/2016 03:02:49: 		Built by svcphil on Philly-Pool3
MPI Rank 1: 08/16/2016 03:02:49: 		Build Path: c:\Jenkins\workspace\CNTK-Build-Windows\Source\CNTK\
MPI Rank 1: 08/16/2016 03:02:49: -------------------------------------------------------------------
MPI Rank 1: 08/16/2016 03:02:54: -------------------------------------------------------------------
MPI Rank 1: 08/16/2016 03:02:54: GPU info:
MPI Rank 1: 
MPI Rank 1: 08/16/2016 03:02:54: 		Device[0]: cores = 2880; computeCapability = 3.5; type = "GeForce GTX 780 Ti"; memory = 3072 MB
MPI Rank 1: 08/16/2016 03:02:54: 		Device[1]: cores = 2880; computeCapability = 3.5; type = "GeForce GTX 780 Ti"; memory = 3072 MB
MPI Rank 1: 08/16/2016 03:02:54: 		Device[2]: cores = 2880; computeCapability = 3.5; type = "GeForce GTX 780 Ti"; memory = 3072 MB
MPI Rank 1: 08/16/2016 03:02:54: 		Device[3]: cores = 2880; computeCapability = 3.5; type = "GeForce GTX 780 Ti"; memory = 3072 MB
MPI Rank 1: 08/16/2016 03:02:54: -------------------------------------------------------------------
MPI Rank 1: 
MPI Rank 1: 08/16/2016 03:02:54: Running on DPHAIM-22 at 2016/08/16 03:02:54
MPI Rank 1: 08/16/2016 03:02:54: Command line: 
MPI Rank 1: C:\jenkins\workspace\CNTK-Test-Windows-W2\x64\release\cntk.exe  configFile=C:\jenkins\workspace\CNTK-Test-Windows-W2\Tests\EndToEndTests\Speech\DNN/cntk.cntk  currentDirectory=C:\jenkins\workspace\CNTK-Test-Windows-W2\Tests\EndToEndTests\Speech\Data  RunDir=C:\Users\svcphil\AppData\Local\Temp\cntk-test-20160816030048.672180\Speech\DNN_ParallelNoQuantization@release_cpu  DataDir=C:\jenkins\workspace\CNTK-Test-Windows-W2\Tests\EndToEndTests\Speech\Data  ConfigDir=C:\jenkins\workspace\CNTK-Test-Windows-W2\Tests\EndToEndTests\Speech\DNN  OutputDir=C:\Users\svcphil\AppData\Local\Temp\cntk-test-20160816030048.672180\Speech\DNN_ParallelNoQuantization@release_cpu  DeviceId=-1  timestamping=true  numCPUThreads=8  stderr=C:\Users\svcphil\AppData\Local\Temp\cntk-test-20160816030048.672180\Speech\DNN_ParallelNoQuantization@release_cpu/stderr
MPI Rank 1: 
MPI Rank 1: 
MPI Rank 1: 
MPI Rank 1: 08/16/2016 03:02:54: >>>>>>>>>>>>>>>>>>>> RAW CONFIG (VARIABLES NOT RESOLVED) >>>>>>>>>>>>>>>>>>>>
MPI Rank 1: 08/16/2016 03:02:54: precision = "float"
MPI Rank 1: command = speechTrain
MPI Rank 1: deviceId = $DeviceId$
MPI Rank 1: parallelTrain = true
MPI Rank 1: speechTrain = [
MPI Rank 1:     action = "train"
MPI Rank 1:     modelPath = "$RunDir$/models/cntkSpeech.dnn"
MPI Rank 1:     deviceId = $DeviceId$
MPI Rank 1:     traceLevel = 1
MPI Rank 1:     SimpleNetworkBuilder = [
MPI Rank 1:         layerSizes = 363:512:512:132
MPI Rank 1:         trainingCriterion = "CrossEntropyWithSoftmax"
MPI Rank 1:         evalCriterion = "ClassificationError"
MPI Rank 1:         layerTypes = "Sigmoid"
MPI Rank 1:         initValueScale = 1.0
MPI Rank 1:         applyMeanVarNorm = true
MPI Rank 1:         uniformInit = true
MPI Rank 1:         needPrior = true
MPI Rank 1:     ]
MPI Rank 1:     ExperimentalNetworkBuilder = [    // the same as above but with BS. Not active; activate by commenting out the SimpleNetworkBuilder entry above
MPI Rank 1:         layerSizes = 363:512:512:132
MPI Rank 1:         trainingCriterion = 'CE'
MPI Rank 1:         evalCriterion = 'Err'
MPI Rank 1:         applyMeanVarNorm = true
MPI Rank 1:         L = Length(layerSizes)-1    // number of model layers
MPI Rank 1:         features = Input(layerSizes[0], 1, tag='feature') ; labels = Input(layerSizes[Length(layerSizes)-1], 1, tag='label')
MPI Rank 1:         featNorm = if applyMeanVarNorm
MPI Rank 1:                    then MeanVarNorm(features)
MPI Rank 1:                    else features
MPI Rank 1:         layers[layer:1..L-1] = if layer > 1
MPI Rank 1:                                then SBFF(layers[layer-1].Eh, layerSizes[layer], layerSizes[layer-1])
MPI Rank 1:                                else SBFF(featNorm, layerSizes[layer], layerSizes[layer-1])
MPI Rank 1:         outLayer = BFF(layers[L-1].Eh, layerSizes[L], layerSizes[L-1])
MPI Rank 1:         outZ = outLayer.z        // + PastValue(layerSizes[L], 1, outLayer.z)
MPI Rank 1:         CE = if trainingCriterion == 'CE'
MPI Rank 1:              then CrossEntropyWithSoftmax(labels, outZ, tag='criterion')
MPI Rank 1:              else Fail('unknown trainingCriterion ' + trainingCriterion)
MPI Rank 1:         Err = if evalCriterion == 'Err' then
MPI Rank 1:               ClassificationError(labels, outZ, tag='evaluation')
MPI Rank 1:               else Fail('unknown evalCriterion ' + evalCriterion)
MPI Rank 1:         logPrior = LogPrior(labels)
MPI Rank 1:         // TODO: how to add a tag to an infix operation?
MPI Rank 1:         ScaledLogLikelihood = Minus (outZ, logPrior, tag='output')
MPI Rank 1:     ]
MPI Rank 1:     SGD = [
MPI Rank 1:         epochSize = 20480
MPI Rank 1:         minibatchSize = 64:256:1024
MPI Rank 1:         learningRatesPerMB = 1.0:0.5:0.1
MPI Rank 1:         numMBsToShowResult = 10
MPI Rank 1:         momentumPerMB = 0.9:0.656119
MPI Rank 1:         dropoutRate = 0.0
MPI Rank 1:         maxEpochs = 3
MPI Rank 1:         keepCheckPointFiles = true
MPI Rank 1:         clippingThresholdPerSample = 1#INF
MPI Rank 1:         ParallelTrain = [
MPI Rank 1:             parallelizationMethod = "DataParallelSGD"
MPI Rank 1:             distributedMBReading = true
MPI Rank 1:             DataParallelSGD = [
MPI Rank 1:                 gradientBits = 32
MPI Rank 1:             ]
MPI Rank 1:         ]
MPI Rank 1:         AutoAdjust = [
MPI Rank 1:             reduceLearnRateIfImproveLessThan = 0
MPI Rank 1:             loadBestModel = true
MPI Rank 1:             increaseLearnRateIfImproveMoreThan = 1000000000
MPI Rank 1:             learnRateDecreaseFactor = 0.5
MPI Rank 1:             learnRateIncreaseFactor = 1.382
MPI Rank 1:             autoAdjustLR = "adjustAfterEpoch"
MPI Rank 1:         ]
MPI Rank 1:     ]
MPI Rank 1:     reader = [
MPI Rank 1:         readerType = "HTKMLFReader"
MPI Rank 1:         readMethod = "blockRandomize"
MPI Rank 1:         miniBatchMode = "partial"
MPI Rank 1:         randomize = "auto"
MPI Rank 1:         verbosity = 0
MPI Rank 1:         useMersenneTwisterRand=true
MPI Rank 1:         features = [
MPI Rank 1:             dim = 363
MPI Rank 1:             type = "real"
MPI Rank 1:             scpFile = "glob_0000.scp"
MPI Rank 1:         ]
MPI Rank 1:         labels = [
MPI Rank 1:             mlfFile = "$DataDir$/glob_0000.mlf"
MPI Rank 1:             labelMappingFile = "$DataDir$/state.list"
MPI Rank 1:             labelDim = 132
MPI Rank 1:             labelType = "category"
MPI Rank 1:         ]
MPI Rank 1:     ]
MPI Rank 1: ]
MPI Rank 1: currentDirectory=C:\jenkins\workspace\CNTK-Test-Windows-W2\Tests\EndToEndTests\Speech\Data
MPI Rank 1: RunDir=C:\Users\svcphil\AppData\Local\Temp\cntk-test-20160816030048.672180\Speech\DNN_ParallelNoQuantization@release_cpu
MPI Rank 1: DataDir=C:\jenkins\workspace\CNTK-Test-Windows-W2\Tests\EndToEndTests\Speech\Data
MPI Rank 1: ConfigDir=C:\jenkins\workspace\CNTK-Test-Windows-W2\Tests\EndToEndTests\Speech\DNN
MPI Rank 1: OutputDir=C:\Users\svcphil\AppData\Local\Temp\cntk-test-20160816030048.672180\Speech\DNN_ParallelNoQuantization@release_cpu
MPI Rank 1: DeviceId=-1
MPI Rank 1: timestamping=true
MPI Rank 1: numCPUThreads=8
MPI Rank 1: stderr=C:\Users\svcphil\AppData\Local\Temp\cntk-test-20160816030048.672180\Speech\DNN_ParallelNoQuantization@release_cpu/stderr
MPI Rank 1: 
MPI Rank 1: 08/16/2016 03:02:54: <<<<<<<<<<<<<<<<<<<< RAW CONFIG (VARIABLES NOT RESOLVED)  <<<<<<<<<<<<<<<<<<<<
MPI Rank 1: 
MPI Rank 1: 08/16/2016 03:02:54: >>>>>>>>>>>>>>>>>>>> RAW CONFIG WITH ALL VARIABLES RESOLVED >>>>>>>>>>>>>>>>>>>>
MPI Rank 1: 08/16/2016 03:02:54: precision = "float"
MPI Rank 1: command = speechTrain
MPI Rank 1: deviceId = -1
MPI Rank 1: parallelTrain = true
MPI Rank 1: speechTrain = [
MPI Rank 1:     action = "train"
MPI Rank 1:     modelPath = "C:\Users\svcphil\AppData\Local\Temp\cntk-test-20160816030048.672180\Speech\DNN_ParallelNoQuantization@release_cpu/models/cntkSpeech.dnn"
MPI Rank 1:     deviceId = -1
MPI Rank 1:     traceLevel = 1
MPI Rank 1:     SimpleNetworkBuilder = [
MPI Rank 1:         layerSizes = 363:512:512:132
MPI Rank 1:         trainingCriterion = "CrossEntropyWithSoftmax"
MPI Rank 1:         evalCriterion = "ClassificationError"
MPI Rank 1:         layerTypes = "Sigmoid"
MPI Rank 1:         initValueScale = 1.0
MPI Rank 1:         applyMeanVarNorm = true
MPI Rank 1:         uniformInit = true
MPI Rank 1:         needPrior = true
MPI Rank 1:     ]
MPI Rank 1:     ExperimentalNetworkBuilder = [    // the same as above but with BS. Not active; activate by commenting out the SimpleNetworkBuilder entry above
MPI Rank 1:         layerSizes = 363:512:512:132
MPI Rank 1:         trainingCriterion = 'CE'
MPI Rank 1:         evalCriterion = 'Err'
MPI Rank 1:         applyMeanVarNorm = true
MPI Rank 1:         L = Length(layerSizes)-1    // number of model layers
MPI Rank 1:         features = Input(layerSizes[0], 1, tag='feature') ; labels = Input(layerSizes[Length(layerSizes)-1], 1, tag='label')
MPI Rank 1:         featNorm = if applyMeanVarNorm
MPI Rank 1:                    then MeanVarNorm(features)
MPI Rank 1:                    else features
MPI Rank 1:         layers[layer:1..L-1] = if layer > 1
MPI Rank 1:                                then SBFF(layers[layer-1].Eh, layerSizes[layer], layerSizes[layer-1])
MPI Rank 1:                                else SBFF(featNorm, layerSizes[layer], layerSizes[layer-1])
MPI Rank 1:         outLayer = BFF(layers[L-1].Eh, layerSizes[L], layerSizes[L-1])
MPI Rank 1:         outZ = outLayer.z        // + PastValue(layerSizes[L], 1, outLayer.z)
MPI Rank 1:         CE = if trainingCriterion == 'CE'
MPI Rank 1:              then CrossEntropyWithSoftmax(labels, outZ, tag='criterion')
MPI Rank 1:              else Fail('unknown trainingCriterion ' + trainingCriterion)
MPI Rank 1:         Err = if evalCriterion == 'Err' then
MPI Rank 1:               ClassificationError(labels, outZ, tag='evaluation')
MPI Rank 1:               else Fail('unknown evalCriterion ' + evalCriterion)
MPI Rank 1:         logPrior = LogPrior(labels)
MPI Rank 1:         // TODO: how to add a tag to an infix operation?
MPI Rank 1:         ScaledLogLikelihood = Minus (outZ, logPrior, tag='output')
MPI Rank 1:     ]
MPI Rank 1:     SGD = [
MPI Rank 1:         epochSize = 20480
MPI Rank 1:         minibatchSize = 64:256:1024
MPI Rank 1:         learningRatesPerMB = 1.0:0.5:0.1
MPI Rank 1:         numMBsToShowResult = 10
MPI Rank 1:         momentumPerMB = 0.9:0.656119
MPI Rank 1:         dropoutRate = 0.0
MPI Rank 1:         maxEpochs = 3
MPI Rank 1:         keepCheckPointFiles = true
MPI Rank 1:         clippingThresholdPerSample = 1#INF
MPI Rank 1:         ParallelTrain = [
MPI Rank 1:             parallelizationMethod = "DataParallelSGD"
MPI Rank 1:             distributedMBReading = true
MPI Rank 1:             DataParallelSGD = [
MPI Rank 1:                 gradientBits = 32
MPI Rank 1:             ]
MPI Rank 1:         ]
MPI Rank 1:         AutoAdjust = [
MPI Rank 1:             reduceLearnRateIfImproveLessThan = 0
MPI Rank 1:             loadBestModel = true
MPI Rank 1:             increaseLearnRateIfImproveMoreThan = 1000000000
MPI Rank 1:             learnRateDecreaseFactor = 0.5
MPI Rank 1:             learnRateIncreaseFactor = 1.382
MPI Rank 1:             autoAdjustLR = "adjustAfterEpoch"
MPI Rank 1:         ]
MPI Rank 1:     ]
MPI Rank 1:     reader = [
MPI Rank 1:         readerType = "HTKMLFReader"
MPI Rank 1:         readMethod = "blockRandomize"
MPI Rank 1:         miniBatchMode = "partial"
MPI Rank 1:         randomize = "auto"
MPI Rank 1:         verbosity = 0
MPI Rank 1:         useMersenneTwisterRand=true
MPI Rank 1:         features = [
MPI Rank 1:             dim = 363
MPI Rank 1:             type = "real"
MPI Rank 1:             scpFile = "glob_0000.scp"
MPI Rank 1:         ]
MPI Rank 1:         labels = [
MPI Rank 1:             mlfFile = "C:\jenkins\workspace\CNTK-Test-Windows-W2\Tests\EndToEndTests\Speech\Data/glob_0000.mlf"
MPI Rank 1:             labelMappingFile = "C:\jenkins\workspace\CNTK-Test-Windows-W2\Tests\EndToEndTests\Speech\Data/state.list"
MPI Rank 1:             labelDim = 132
MPI Rank 1:             labelType = "category"
MPI Rank 1:         ]
MPI Rank 1:     ]
MPI Rank 1: ]
MPI Rank 1: currentDirectory=C:\jenkins\workspace\CNTK-Test-Windows-W2\Tests\EndToEndTests\Speech\Data
MPI Rank 1: RunDir=C:\Users\svcphil\AppData\Local\Temp\cntk-test-20160816030048.672180\Speech\DNN_ParallelNoQuantization@release_cpu
MPI Rank 1: DataDir=C:\jenkins\workspace\CNTK-Test-Windows-W2\Tests\EndToEndTests\Speech\Data
MPI Rank 1: ConfigDir=C:\jenkins\workspace\CNTK-Test-Windows-W2\Tests\EndToEndTests\Speech\DNN
MPI Rank 1: OutputDir=C:\Users\svcphil\AppData\Local\Temp\cntk-test-20160816030048.672180\Speech\DNN_ParallelNoQuantization@release_cpu
MPI Rank 1: DeviceId=-1
MPI Rank 1: timestamping=true
MPI Rank 1: numCPUThreads=8
MPI Rank 1: stderr=C:\Users\svcphil\AppData\Local\Temp\cntk-test-20160816030048.672180\Speech\DNN_ParallelNoQuantization@release_cpu/stderr
MPI Rank 1: 
MPI Rank 1: 08/16/2016 03:02:54: <<<<<<<<<<<<<<<<<<<< RAW CONFIG WITH ALL VARIABLES RESOLVED <<<<<<<<<<<<<<<<<<<<
MPI Rank 1: 
MPI Rank 1: 08/16/2016 03:02:54: >>>>>>>>>>>>>>>>>>>> PROCESSED CONFIG WITH ALL VARIABLES RESOLVED >>>>>>>>>>>>>>>>>>>>
MPI Rank 1: configparameters: cntk.cntk:command=speechTrain
MPI Rank 1: configparameters: cntk.cntk:ConfigDir=C:\jenkins\workspace\CNTK-Test-Windows-W2\Tests\EndToEndTests\Speech\DNN
MPI Rank 1: configparameters: cntk.cntk:currentDirectory=C:\jenkins\workspace\CNTK-Test-Windows-W2\Tests\EndToEndTests\Speech\Data
MPI Rank 1: configparameters: cntk.cntk:DataDir=C:\jenkins\workspace\CNTK-Test-Windows-W2\Tests\EndToEndTests\Speech\Data
MPI Rank 1: configparameters: cntk.cntk:deviceId=-1
MPI Rank 1: configparameters: cntk.cntk:numCPUThreads=8
MPI Rank 1: configparameters: cntk.cntk:OutputDir=C:\Users\svcphil\AppData\Local\Temp\cntk-test-20160816030048.672180\Speech\DNN_ParallelNoQuantization@release_cpu
MPI Rank 1: configparameters: cntk.cntk:parallelTrain=true
MPI Rank 1: configparameters: cntk.cntk:precision=float
MPI Rank 1: configparameters: cntk.cntk:RunDir=C:\Users\svcphil\AppData\Local\Temp\cntk-test-20160816030048.672180\Speech\DNN_ParallelNoQuantization@release_cpu
MPI Rank 1: configparameters: cntk.cntk:speechTrain=[
MPI Rank 1:     action = "train"
MPI Rank 1:     modelPath = "C:\Users\svcphil\AppData\Local\Temp\cntk-test-20160816030048.672180\Speech\DNN_ParallelNoQuantization@release_cpu/models/cntkSpeech.dnn"
MPI Rank 1:     deviceId = -1
MPI Rank 1:     traceLevel = 1
MPI Rank 1:     SimpleNetworkBuilder = [
MPI Rank 1:         layerSizes = 363:512:512:132
MPI Rank 1:         trainingCriterion = "CrossEntropyWithSoftmax"
MPI Rank 1:         evalCriterion = "ClassificationError"
MPI Rank 1:         layerTypes = "Sigmoid"
MPI Rank 1:         initValueScale = 1.0
MPI Rank 1:         applyMeanVarNorm = true
MPI Rank 1:         uniformInit = true
MPI Rank 1:         needPrior = true
MPI Rank 1:     ]
MPI Rank 1:     ExperimentalNetworkBuilder = [    // the same as above but with BS. Not active; activate by commenting out the SimpleNetworkBuilder entry above
MPI Rank 1:         layerSizes = 363:512:512:132
MPI Rank 1:         trainingCriterion = 'CE'
MPI Rank 1:         evalCriterion = 'Err'
MPI Rank 1:         applyMeanVarNorm = true
MPI Rank 1:         L = Length(layerSizes)-1    // number of model layers
MPI Rank 1:         features = Input(layerSizes[0], 1, tag='feature') ; labels = Input(layerSizes[Length(layerSizes)-1], 1, tag='label')
MPI Rank 1:         featNorm = if applyMeanVarNorm
MPI Rank 1:                    then MeanVarNorm(features)
MPI Rank 1:                    else features
MPI Rank 1:         layers[layer:1..L-1] = if layer > 1
MPI Rank 1:                                then SBFF(layers[layer-1].Eh, layerSizes[layer], layerSizes[layer-1])
MPI Rank 1:                                else SBFF(featNorm, layerSizes[layer], layerSizes[layer-1])
MPI Rank 1:         outLayer = BFF(layers[L-1].Eh, layerSizes[L], layerSizes[L-1])
MPI Rank 1:         outZ = outLayer.z        // + PastValue(layerSizes[L], 1, outLayer.z)
MPI Rank 1:         CE = if trainingCriterion == 'CE'
MPI Rank 1:              then CrossEntropyWithSoftmax(labels, outZ, tag='criterion')
MPI Rank 1:              else Fail('unknown trainingCriterion ' + trainingCriterion)
MPI Rank 1:         Err = if evalCriterion == 'Err' then
MPI Rank 1:               ClassificationError(labels, outZ, tag='evaluation')
MPI Rank 1:               else Fail('unknown evalCriterion ' + evalCriterion)
MPI Rank 1:         logPrior = LogPrior(labels)
MPI Rank 1:         // TODO: how to add a tag to an infix operation?
MPI Rank 1:         ScaledLogLikelihood = Minus (outZ, logPrior, tag='output')
MPI Rank 1:     ]
MPI Rank 1:     SGD = [
MPI Rank 1:         epochSize = 20480
MPI Rank 1:         minibatchSize = 64:256:1024
MPI Rank 1:         learningRatesPerMB = 1.0:0.5:0.1
MPI Rank 1:         numMBsToShowResult = 10
MPI Rank 1:         momentumPerMB = 0.9:0.656119
MPI Rank 1:         dropoutRate = 0.0
MPI Rank 1:         maxEpochs = 3
MPI Rank 1:         keepCheckPointFiles = true
MPI Rank 1:         clippingThresholdPerSample = 1#INF
MPI Rank 1:         ParallelTrain = [
MPI Rank 1:             parallelizationMethod = "DataParallelSGD"
MPI Rank 1:             distributedMBReading = true
MPI Rank 1:             DataParallelSGD = [
MPI Rank 1:                 gradientBits = 32
MPI Rank 1:             ]
MPI Rank 1:         ]
MPI Rank 1:         AutoAdjust = [
MPI Rank 1:             reduceLearnRateIfImproveLessThan = 0
MPI Rank 1:             loadBestModel = true
MPI Rank 1:             increaseLearnRateIfImproveMoreThan = 1000000000
MPI Rank 1:             learnRateDecreaseFactor = 0.5
MPI Rank 1:             learnRateIncreaseFactor = 1.382
MPI Rank 1:             autoAdjustLR = "adjustAfterEpoch"
MPI Rank 1:         ]
MPI Rank 1:     ]
MPI Rank 1:     reader = [
MPI Rank 1:         readerType = "HTKMLFReader"
MPI Rank 1:         readMethod = "blockRandomize"
MPI Rank 1:         miniBatchMode = "partial"
MPI Rank 1:         randomize = "auto"
MPI Rank 1:         verbosity = 0
MPI Rank 1:         useMersenneTwisterRand=true
MPI Rank 1:         features = [
MPI Rank 1:             dim = 363
MPI Rank 1:             type = "real"
MPI Rank 1:             scpFile = "glob_0000.scp"
MPI Rank 1:         ]
MPI Rank 1:         labels = [
MPI Rank 1:             mlfFile = "C:\jenkins\workspace\CNTK-Test-Windows-W2\Tests\EndToEndTests\Speech\Data/glob_0000.mlf"
MPI Rank 1:             labelMappingFile = "C:\jenkins\workspace\CNTK-Test-Windows-W2\Tests\EndToEndTests\Speech\Data/state.list"
MPI Rank 1:             labelDim = 132
MPI Rank 1:             labelType = "category"
MPI Rank 1:         ]
MPI Rank 1:     ]
MPI Rank 1: ]
MPI Rank 1: 
MPI Rank 1: configparameters: cntk.cntk:stderr=C:\Users\svcphil\AppData\Local\Temp\cntk-test-20160816030048.672180\Speech\DNN_ParallelNoQuantization@release_cpu/stderr
MPI Rank 1: configparameters: cntk.cntk:timestamping=true
MPI Rank 1: 08/16/2016 03:02:54: <<<<<<<<<<<<<<<<<<<< PROCESSED CONFIG WITH ALL VARIABLES RESOLVED <<<<<<<<<<<<<<<<<<<<
MPI Rank 1: 08/16/2016 03:02:54: Commands: speechTrain
MPI Rank 1: 08/16/2016 03:02:54: Precision = "float"
MPI Rank 1: 08/16/2016 03:02:54: Using 8 CPU threads.
MPI Rank 1: 08/16/2016 03:02:54: CNTKModelPath: C:\Users\svcphil\AppData\Local\Temp\cntk-test-20160816030048.672180\Speech\DNN_ParallelNoQuantization@release_cpu/models/cntkSpeech.dnn
MPI Rank 1: 08/16/2016 03:02:54: CNTKCommandTrainInfo: speechTrain : 3
MPI Rank 1: 08/16/2016 03:02:54: CNTKCommandTrainInfo: CNTKNoMoreCommands_Total : 3
MPI Rank 1: 
MPI Rank 1: 08/16/2016 03:02:54: ##############################################################################
MPI Rank 1: 08/16/2016 03:02:54: #                                                                            #
MPI Rank 1: 08/16/2016 03:02:54: # Action "train"                                                             #
MPI Rank 1: 08/16/2016 03:02:54: #                                                                            #
MPI Rank 1: 08/16/2016 03:02:54: ##############################################################################
MPI Rank 1: 
MPI Rank 1: 08/16/2016 03:02:54: CNTKCommandTrainBegin: speechTrain
MPI Rank 1: SimpleNetworkBuilder Using CPU
MPI Rank 1: reading script file glob_0000.scp ... 948 entries
MPI Rank 1: total 132 state names in state list C:\jenkins\workspace\CNTK-Test-Windows-W2\Tests\EndToEndTests\Speech\Data/state.list
MPI Rank 1: htkmlfreader: reading MLF file C:\jenkins\workspace\CNTK-Test-Windows-W2\Tests\EndToEndTests\Speech\Data/glob_0000.mlf ... total 948 entries
MPI Rank 1: ...............................................................................................feature set 0: 252734 frames in 948 out of 948 utterances
MPI Rank 1: label set 0: 129 classes
MPI Rank 1: minibatchutterancesource: 948 utterances grouped into 3 chunks, av. chunk size: 316.0 utterances, 84244.7 frames
MPI Rank 1: 
MPI Rank 1: 08/16/2016 03:02:54: Creating virgin network.
MPI Rank 1: Node 'W0' (LearnableParameter operation): Initializing Parameter[512 x 363] <- 0.000000.
MPI Rank 1: Node 'W0' (LearnableParameter operation): Initializing Parameter[512 x 363] <- uniform(seed=1, range=0.050000*1.000000, onCPU=false).
MPI Rank 1: Node 'B0' (LearnableParameter operation): Initializing Parameter[512 x 1] <- 0.000000.
MPI Rank 1: Node 'B0' (LearnableParameter operation): Initializing Parameter[512 x 1] <- 0.000000.
MPI Rank 1: Node 'W1' (LearnableParameter operation): Initializing Parameter[512 x 512] <- 0.000000.
MPI Rank 1: Node 'W1' (LearnableParameter operation): Initializing Parameter[512 x 512] <- uniform(seed=2, range=0.050000*1.000000, onCPU=false).
MPI Rank 1: Node 'B1' (LearnableParameter operation): Initializing Parameter[512 x 1] <- 0.000000.
MPI Rank 1: Node 'B1' (LearnableParameter operation): Initializing Parameter[512 x 1] <- 0.000000.
MPI Rank 1: Node 'W2' (LearnableParameter operation): Initializing Parameter[132 x 512] <- 0.000000.
MPI Rank 1: Node 'W2' (LearnableParameter operation): Initializing Parameter[132 x 512] <- uniform(seed=3, range=0.050000*1.000000, onCPU=false).
MPI Rank 1: Node 'B2' (LearnableParameter operation): Initializing Parameter[132 x 1] <- 0.000000.
MPI Rank 1: Node 'B2' (LearnableParameter operation): Initializing Parameter[132 x 1] <- 0.000000.
MPI Rank 1: 
MPI Rank 1: Post-processing network...
MPI Rank 1: 
MPI Rank 1: 7 roots:
MPI Rank 1: 	CrossEntropyWithSoftmax = CrossEntropyWithSoftmax()
MPI Rank 1: 	EvalClassificationError = ClassificationError()
MPI Rank 1: 	InvStdOfFeatures = InvStdDev()
MPI Rank 1: 	MeanOfFeatures = Mean()
MPI Rank 1: 	PosteriorProb = Softmax()
MPI Rank 1: 	Prior = Mean()
MPI Rank 1: 	ScaledLogLikelihood = Minus()
MPI Rank 1: 
MPI Rank 1: Validating network. 25 nodes to process in pass 1.
MPI Rank 1: 
MPI Rank 1: Validating --> labels = InputValue() :  -> [132 x *]
MPI Rank 1: Validating --> W2 = LearnableParameter() :  -> [132 x 512]
MPI Rank 1: Validating --> W1 = LearnableParameter() :  -> [512 x 512]
MPI Rank 1: Validating --> W0 = LearnableParameter() :  -> [512 x 363]
MPI Rank 1: Validating --> features = InputValue() :  -> [363 x *]
MPI Rank 1: Validating --> MeanOfFeatures = Mean (features) : [363 x *] -> [363]
MPI Rank 1: Validating --> InvStdOfFeatures = InvStdDev (features) : [363 x *] -> [363]
MPI Rank 1: Validating --> MVNormalizedFeatures = PerDimMeanVarNormalization (features, MeanOfFeatures, InvStdOfFeatures) : [363 x *], [363], [363] -> [363 x *]
MPI Rank 1: Validating --> W0*features = Times (W0, MVNormalizedFeatures) : [512 x 363], [363 x *] -> [512 x *]
MPI Rank 1: Validating --> B0 = LearnableParameter() :  -> [512 x 1]
MPI Rank 1: Validating --> W0*features+B0 = Plus (W0*features, B0) : [512 x *], [512 x 1] -> [512 x 1 x *]
MPI Rank 1: Validating --> H1 = Sigmoid (W0*features+B0) : [512 x 1 x *] -> [512 x 1 x *]
MPI Rank 1: Validating --> W1*H1 = Times (W1, H1) : [512 x 512], [512 x 1 x *] -> [512 x 1 x *]
MPI Rank 1: Validating --> B1 = LearnableParameter() :  -> [512 x 1]
MPI Rank 1: Validating --> W1*H1+B1 = Plus (W1*H1, B1) : [512 x 1 x *], [512 x 1] -> [512 x 1 x *]
MPI Rank 1: Validating --> H2 = Sigmoid (W1*H1+B1) : [512 x 1 x *] -> [512 x 1 x *]
MPI Rank 1: Validating --> W2*H1 = Times (W2, H2) : [132 x 512], [512 x 1 x *] -> [132 x 1 x *]
MPI Rank 1: Validating --> B2 = LearnableParameter() :  -> [132 x 1]
MPI Rank 1: Validating --> HLast = Plus (W2*H1, B2) : [132 x 1 x *], [132 x 1] -> [132 x 1 x *]
MPI Rank 1: Validating --> CrossEntropyWithSoftmax = CrossEntropyWithSoftmax (labels, HLast) : [132 x *], [132 x 1 x *] -> [1]
MPI Rank 1: Validating --> EvalClassificationError = ClassificationError (labels, HLast) : [132 x *], [132 x 1 x *] -> [1]
MPI Rank 1: Validating --> PosteriorProb = Softmax (HLast) : [132 x 1 x *] -> [132 x 1 x *]
MPI Rank 1: Validating --> Prior = Mean (labels) : [132 x *] -> [132]
MPI Rank 1: Validating --> LogOfPrior = Log (Prior) : [132] -> [132]
MPI Rank 1: Validating --> ScaledLogLikelihood = Minus (HLast, LogOfPrior) : [132 x 1 x *], [132] -> [132 x 1 x *]
MPI Rank 1: 
MPI Rank 1: Validating network. 17 nodes to process in pass 2.
MPI Rank 1: 
MPI Rank 1: 
MPI Rank 1: Validating network, final pass.
MPI Rank 1: 
MPI Rank 1: 
MPI Rank 1: 
MPI Rank 1: 12 out of 25 nodes do not share the minibatch layout with the input data.
MPI Rank 1: 
MPI Rank 1: Post-processing network complete.
MPI Rank 1: 
MPI Rank 1: 08/16/2016 03:02:54: Created model with 25 nodes on CPU.
MPI Rank 1: 
MPI Rank 1: 08/16/2016 03:02:54: Training criterion node(s):
MPI Rank 1: 08/16/2016 03:02:54: 	CrossEntropyWithSoftmax = CrossEntropyWithSoftmax
MPI Rank 1: 
<<<<<<< HEAD
MPI Rank 1: 05/03/2016 14:21:57: 	EvalClassificationError = ClassificationError
=======
MPI Rank 1: 08/16/2016 03:02:54: Evaluation criterion node(s):
MPI Rank 1: 08/16/2016 03:02:54: 	EvalErrorPrediction = ErrorPrediction
>>>>>>> 8493f118
MPI Rank 1: 
MPI Rank 1: 
MPI Rank 1: Allocating matrices for forward and/or backward propagation.
MPI Rank 1: 
MPI Rank 1: Memory Sharing: Out of 40 matrices, 19 are shared as 8, and 21 are not shared.
MPI Rank 1: 
MPI Rank 1: 	{ H1 : [512 x 1 x *]
MPI Rank 1: 	  W0*features : [512 x *] (gradient) }
MPI Rank 1: 	{ W0*features+B0 : [512 x 1 x *] (gradient)
MPI Rank 1: 	  W1*H1 : [512 x 1 x *] }
MPI Rank 1: 	{ HLast : [132 x 1 x *]
MPI Rank 1: 	  W2 : [132 x 512] (gradient) }
MPI Rank 1: 	{ H2 : [512 x 1 x *]
MPI Rank 1: 	  W1*H1 : [512 x 1 x *] (gradient) }
MPI Rank 1: 	{ B0 : [512 x 1] (gradient)
MPI Rank 1: 	  H1 : [512 x 1 x *] (gradient)
MPI Rank 1: 	  W1*H1+B1 : [512 x 1 x *] (gradient)
MPI Rank 1: 	  W2*H1 : [132 x 1 x *] }
MPI Rank 1: 	{ B1 : [512 x 1] (gradient)
MPI Rank 1: 	  H2 : [512 x 1 x *] (gradient)
MPI Rank 1: 	  HLast : [132 x 1 x *] (gradient) }
MPI Rank 1: 	{ W1 : [512 x 512] (gradient)
MPI Rank 1: 	  W1*H1+B1 : [512 x 1 x *] }
MPI Rank 1: 	{ W0 : [512 x 363] (gradient)
MPI Rank 1: 	  W0*features+B0 : [512 x 1 x *] }
MPI Rank 1: 
<<<<<<< HEAD
MPI Rank 1: 0000000000000000: {[EvalClassificationError Gradient[1]] [InvStdOfFeatures Gradient[363]] [LogOfPrior Gradient[132]] [MVNormalizedFeatures Gradient[363 x *]] [MeanOfFeatures Gradient[363]] [PosteriorProb Gradient[132 x 1 x *]] [PosteriorProb Value[132 x 1 x *]] [Prior Gradient[132]] [ScaledLogLikelihood Gradient[132 x 1 x *]] [features Gradient[363 x *]] [labels Gradient[132 x *]] }
MPI Rank 1: 000000B8A1E77C10: {[features Value[363 x *]] }
MPI Rank 1: 000000B8A1E77CB0: {[MeanOfFeatures Value[363]] }
MPI Rank 1: 000000B8A1E77E90: {[InvStdOfFeatures Value[363]] }
MPI Rank 1: 000000B8A1E78250: {[W0 Value[512 x 363]] }
MPI Rank 1: 000000B8A1E78430: {[B0 Value[512 x 1]] }
MPI Rank 1: 000000B8AB5020F0: {[W1 Value[512 x 512]] }
MPI Rank 1: 000000B8AB5022D0: {[Prior Value[132]] }
MPI Rank 1: 000000B8AB5024B0: {[EvalClassificationError Value[1]] }
MPI Rank 1: 000000B8AB5027D0: {[MVNormalizedFeatures Value[363 x *]] }
MPI Rank 1: 000000B8AB502910: {[H1 Value[512 x 1 x *]] [W0*features Gradient[512 x *]] }
MPI Rank 1: 000000B8AB502C30: {[W2 Value[132 x 512]] }
MPI Rank 1: 000000B8AB502CD0: {[B1 Value[512 x 1]] }
MPI Rank 1: 000000B8AB502F50: {[W0 Gradient[512 x 363]] [W0*features+B0 Value[512 x 1 x *]] }
MPI Rank 1: 000000B8AB502FF0: {[W0*features+B0 Gradient[512 x 1 x *]] [W1*H1 Value[512 x 1 x *]] }
MPI Rank 1: 000000B8AB503130: {[B2 Value[132 x 1]] }
MPI Rank 1: 000000B8AB5033B0: {[LogOfPrior Value[132]] }
MPI Rank 1: 000000B8AB503770: {[W0*features Value[512 x *]] }
MPI Rank 1: 000000B8AB5038B0: {[W1 Gradient[512 x 512]] [W1*H1+B1 Value[512 x 1 x *]] }
MPI Rank 1: 000000B8AB503950: {[HLast Value[132 x 1 x *]] [W2 Gradient[132 x 512]] }
MPI Rank 1: 000000B8AB503BD0: {[CrossEntropyWithSoftmax Gradient[1]] }
MPI Rank 1: 000000B8AB503C70: {[CrossEntropyWithSoftmax Value[1]] }
MPI Rank 1: 000000B8AB503D10: {[B1 Gradient[512 x 1]] [H2 Gradient[512 x 1 x *]] [HLast Gradient[132 x 1 x *]] }
MPI Rank 1: 000000B8AB503DB0: {[H2 Value[512 x 1 x *]] [W1*H1 Gradient[512 x 1 x *]] }
MPI Rank 1: 000000B8AB503E50: {[labels Value[132 x *]] }
MPI Rank 1: 000000B8AB503EF0: {[ScaledLogLikelihood Value[132 x 1 x *]] }
MPI Rank 1: 000000B8AB503F90: {[B0 Gradient[512 x 1]] [H1 Gradient[512 x 1 x *]] [W1*H1+B1 Gradient[512 x 1 x *]] [W2*H1 Value[132 x 1 x *]] }
MPI Rank 1: 000000B8AB5939F0: {[W2*H1 Gradient[132 x 1 x *]] }
MPI Rank 1: 000000B8AB594170: {[B2 Gradient[132 x 1]] }
=======
>>>>>>> 8493f118
MPI Rank 1: 
MPI Rank 1: 08/16/2016 03:02:54: Training 516740 parameters in 6 out of 6 parameter tensors and 15 nodes with gradient:
MPI Rank 1: 
MPI Rank 1: 08/16/2016 03:02:54: 	Node 'B0' (LearnableParameter operation) : [512 x 1]
MPI Rank 1: 08/16/2016 03:02:54: 	Node 'B1' (LearnableParameter operation) : [512 x 1]
MPI Rank 1: 08/16/2016 03:02:54: 	Node 'B2' (LearnableParameter operation) : [132 x 1]
MPI Rank 1: 08/16/2016 03:02:54: 	Node 'W0' (LearnableParameter operation) : [512 x 363]
MPI Rank 1: 08/16/2016 03:02:54: 	Node 'W1' (LearnableParameter operation) : [512 x 512]
MPI Rank 1: 08/16/2016 03:02:54: 	Node 'W2' (LearnableParameter operation) : [132 x 512]
MPI Rank 1: 
MPI Rank 1: 
MPI Rank 1: 08/16/2016 03:02:54: Precomputing --> 3 PreCompute nodes found.
MPI Rank 1: 
MPI Rank 1: 08/16/2016 03:02:54: 	MeanOfFeatures = Mean()
MPI Rank 1: 08/16/2016 03:02:54: 	InvStdOfFeatures = InvStdDev()
MPI Rank 1: 08/16/2016 03:02:54: 	Prior = Mean()
MPI Rank 1: minibatchiterator: epoch 0: frames [0..252734] (first utterance at frame 0), data subset 0 of 1, with 1 datapasses
MPI Rank 1: requiredata: determined feature kind as 33-dimensional 'USER' with frame shift 10.0 ms
MPI Rank 1: 
MPI Rank 1: 08/16/2016 03:02:57: Precomputing --> Completed.
MPI Rank 1: 
MPI Rank 1: 
MPI Rank 1: 08/16/2016 03:02:57: Starting Epoch 1: learning rate per sample = 0.015625  effective momentum = 0.900000  momentum as time constant = 607.4 samples
MPI Rank 1: minibatchiterator: epoch 0: frames [0..20480] (first utterance at frame 0), data subset 1 of 3, with 1 datapasses
MPI Rank 1: 
<<<<<<< HEAD
MPI Rank 1: 05/03/2016 14:21:59: Starting minibatch loop, DataParallelSGD training (MyRank = 1, NumNodes = 3, NumGradientBits = 32), distributed reading is ENABLED.
MPI Rank 1: 05/03/2016 14:22:00:  Epoch[ 1 of 3]-Minibatch[   1-  10, 3.13%]: CrossEntropyWithSoftmax = 4.46944914 * 640; EvalClassificationError = 0.90781250 * 640; time = 0.9036s; samplesPerSecond = 708.2
MPI Rank 1: 05/03/2016 14:22:01:  Epoch[ 1 of 3]-Minibatch[  11-  20, 6.25%]: CrossEntropyWithSoftmax = 4.22299974 * 640; EvalClassificationError = 0.90156250 * 640; time = 0.9882s; samplesPerSecond = 647.6
MPI Rank 1: 05/03/2016 14:22:02:  Epoch[ 1 of 3]-Minibatch[  21-  30, 9.38%]: CrossEntropyWithSoftmax = 3.93971317 * 640; EvalClassificationError = 0.84687500 * 640; time = 1.0697s; samplesPerSecond = 598.3
MPI Rank 1: 05/03/2016 14:22:03:  Epoch[ 1 of 3]-Minibatch[  31-  40, 12.50%]: CrossEntropyWithSoftmax = 3.92341645 * 640; EvalClassificationError = 0.90468750 * 640; time = 1.1541s; samplesPerSecond = 554.6
MPI Rank 1: 05/03/2016 14:22:04:  Epoch[ 1 of 3]-Minibatch[  41-  50, 15.63%]: CrossEntropyWithSoftmax = 3.84074398 * 640; EvalClassificationError = 0.91093750 * 640; time = 0.9880s; samplesPerSecond = 647.8
MPI Rank 1: 05/03/2016 14:22:05:  Epoch[ 1 of 3]-Minibatch[  51-  60, 18.75%]: CrossEntropyWithSoftmax = 3.71252058 * 640; EvalClassificationError = 0.88437500 * 640; time = 1.1192s; samplesPerSecond = 571.8
MPI Rank 1: 05/03/2016 14:22:06:  Epoch[ 1 of 3]-Minibatch[  61-  70, 21.88%]: CrossEntropyWithSoftmax = 3.51563305 * 640; EvalClassificationError = 0.82500000 * 640; time = 1.1282s; samplesPerSecond = 567.3
MPI Rank 1: 05/03/2016 14:22:07:  Epoch[ 1 of 3]-Minibatch[  71-  80, 25.00%]: CrossEntropyWithSoftmax = 3.49348925 * 640; EvalClassificationError = 0.81093750 * 640; time = 0.9279s; samplesPerSecond = 689.7
MPI Rank 1: 05/03/2016 14:22:08:  Epoch[ 1 of 3]-Minibatch[  81-  90, 28.13%]: CrossEntropyWithSoftmax = 3.34739941 * 640; EvalClassificationError = 0.76562500 * 640; time = 1.1303s; samplesPerSecond = 566.2
MPI Rank 1: 05/03/2016 14:22:09:  Epoch[ 1 of 3]-Minibatch[  91- 100, 31.25%]: CrossEntropyWithSoftmax = 3.51960765 * 640; EvalClassificationError = 0.79843750 * 640; time = 1.1188s; samplesPerSecond = 572.0
MPI Rank 1: 05/03/2016 14:22:10:  Epoch[ 1 of 3]-Minibatch[ 101- 110, 34.38%]: CrossEntropyWithSoftmax = 3.24655864 * 640; EvalClassificationError = 0.80312500 * 640; time = 0.9810s; samplesPerSecond = 652.4
MPI Rank 1: 05/03/2016 14:22:11:  Epoch[ 1 of 3]-Minibatch[ 111- 120, 37.50%]: CrossEntropyWithSoftmax = 3.33397441 * 640; EvalClassificationError = 0.80000000 * 640; time = 1.0724s; samplesPerSecond = 596.8
MPI Rank 1: 05/03/2016 14:22:12:  Epoch[ 1 of 3]-Minibatch[ 121- 130, 40.63%]: CrossEntropyWithSoftmax = 3.17780763 * 640; EvalClassificationError = 0.77031250 * 640; time = 0.9940s; samplesPerSecond = 643.9
MPI Rank 1: 05/03/2016 14:22:13:  Epoch[ 1 of 3]-Minibatch[ 131- 140, 43.75%]: CrossEntropyWithSoftmax = 3.09845652 * 640; EvalClassificationError = 0.76875000 * 640; time = 1.0649s; samplesPerSecond = 601.0
MPI Rank 1: 05/03/2016 14:22:14:  Epoch[ 1 of 3]-Minibatch[ 141- 150, 46.88%]: CrossEntropyWithSoftmax = 3.06458017 * 640; EvalClassificationError = 0.72968750 * 640; time = 1.1027s; samplesPerSecond = 580.4
MPI Rank 1: 05/03/2016 14:22:15:  Epoch[ 1 of 3]-Minibatch[ 151- 160, 50.00%]: CrossEntropyWithSoftmax = 2.91633300 * 640; EvalClassificationError = 0.69531250 * 640; time = 1.0101s; samplesPerSecond = 633.6
MPI Rank 1: 05/03/2016 14:22:17:  Epoch[ 1 of 3]-Minibatch[ 161- 170, 53.13%]: CrossEntropyWithSoftmax = 2.90607240 * 640; EvalClassificationError = 0.73281250 * 640; time = 1.1248s; samplesPerSecond = 569.0
MPI Rank 1: 05/03/2016 14:22:18:  Epoch[ 1 of 3]-Minibatch[ 171- 180, 56.25%]: CrossEntropyWithSoftmax = 2.74094816 * 640; EvalClassificationError = 0.65937500 * 640; time = 1.0051s; samplesPerSecond = 636.8
MPI Rank 1: 05/03/2016 14:22:19:  Epoch[ 1 of 3]-Minibatch[ 181- 190, 59.38%]: CrossEntropyWithSoftmax = 2.67087650 * 640; EvalClassificationError = 0.67343750 * 640; time = 1.0597s; samplesPerSecond = 604.0
MPI Rank 1: 05/03/2016 14:22:20:  Epoch[ 1 of 3]-Minibatch[ 191- 200, 62.50%]: CrossEntropyWithSoftmax = 2.67608835 * 640; EvalClassificationError = 0.66406250 * 640; time = 1.2601s; samplesPerSecond = 507.9
MPI Rank 1: 05/03/2016 14:22:21:  Epoch[ 1 of 3]-Minibatch[ 201- 210, 65.63%]: CrossEntropyWithSoftmax = 2.54732625 * 640; EvalClassificationError = 0.62968750 * 640; time = 0.8949s; samplesPerSecond = 715.2
MPI Rank 1: 05/03/2016 14:22:22:  Epoch[ 1 of 3]-Minibatch[ 211- 220, 68.75%]: CrossEntropyWithSoftmax = 2.61925401 * 640; EvalClassificationError = 0.67343750 * 640; time = 1.0340s; samplesPerSecond = 618.9
MPI Rank 1: 05/03/2016 14:22:23:  Epoch[ 1 of 3]-Minibatch[ 221- 230, 71.88%]: CrossEntropyWithSoftmax = 2.52388257 * 640; EvalClassificationError = 0.65781250 * 640; time = 1.1359s; samplesPerSecond = 563.5
MPI Rank 1: 05/03/2016 14:22:24:  Epoch[ 1 of 3]-Minibatch[ 231- 240, 75.00%]: CrossEntropyWithSoftmax = 2.47544367 * 640; EvalClassificationError = 0.63437500 * 640; time = 1.0340s; samplesPerSecond = 618.9
MPI Rank 1: 05/03/2016 14:22:25:  Epoch[ 1 of 3]-Minibatch[ 241- 250, 78.13%]: CrossEntropyWithSoftmax = 2.43264910 * 640; EvalClassificationError = 0.61406250 * 640; time = 1.1209s; samplesPerSecond = 571.0
MPI Rank 1: 05/03/2016 14:22:26:  Epoch[ 1 of 3]-Minibatch[ 251- 260, 81.25%]: CrossEntropyWithSoftmax = 2.41728478 * 640; EvalClassificationError = 0.63125000 * 640; time = 1.0482s; samplesPerSecond = 610.6
MPI Rank 1: 05/03/2016 14:22:27:  Epoch[ 1 of 3]-Minibatch[ 261- 270, 84.38%]: CrossEntropyWithSoftmax = 2.17674570 * 640; EvalClassificationError = 0.57812500 * 640; time = 1.0348s; samplesPerSecond = 618.5
MPI Rank 1: 05/03/2016 14:22:28:  Epoch[ 1 of 3]-Minibatch[ 271- 280, 87.50%]: CrossEntropyWithSoftmax = 2.31020700 * 640; EvalClassificationError = 0.64062500 * 640; time = 1.0718s; samplesPerSecond = 597.1
MPI Rank 1: 05/03/2016 14:22:29:  Epoch[ 1 of 3]-Minibatch[ 281- 290, 90.63%]: CrossEntropyWithSoftmax = 2.26400392 * 640; EvalClassificationError = 0.61093750 * 640; time = 1.0702s; samplesPerSecond = 598.0
MPI Rank 1: 05/03/2016 14:22:31:  Epoch[ 1 of 3]-Minibatch[ 291- 300, 93.75%]: CrossEntropyWithSoftmax = 2.15884952 * 640; EvalClassificationError = 0.58281250 * 640; time = 1.1757s; samplesPerSecond = 544.4
MPI Rank 1: 05/03/2016 14:22:32:  Epoch[ 1 of 3]-Minibatch[ 301- 310, 96.88%]: CrossEntropyWithSoftmax = 2.22712615 * 640; EvalClassificationError = 0.59218750 * 640; time = 1.0127s; samplesPerSecond = 632.0
MPI Rank 1: 05/03/2016 14:22:32:  Epoch[ 1 of 3]-Minibatch[ 311- 320, 100.00%]: CrossEntropyWithSoftmax = 2.25604560 * 640; EvalClassificationError = 0.60625000 * 640; time = 0.9500s; samplesPerSecond = 673.7
MPI Rank 1: 05/03/2016 14:22:33: Finished Epoch[ 1 of 3]: [Training] CrossEntropyWithSoftmax = 3.00704645 * 20480; EvalClassificationError = 0.72827148 * 20480; totalSamplesSeen = 20480; learningRatePerSample = 0.015625; epochTime=33.9031s
=======
MPI Rank 1: 08/16/2016 03:02:57: Starting minibatch loop, DataParallelSGD training (MyRank = 1, NumNodes = 3, NumGradientBits = 32), distributed reading is ENABLED.
MPI Rank 1: 08/16/2016 03:02:57:  Epoch[ 1 of 3]-Minibatch[   1-  10, 3.13%]: CrossEntropyWithSoftmax = 4.56731197 * 640; EvalErrorPrediction = 0.91718750 * 640; time = 0.0834s; samplesPerSecond = 7671.1
MPI Rank 1: 08/16/2016 03:02:57:  Epoch[ 1 of 3]-Minibatch[  11-  20, 6.25%]: CrossEntropyWithSoftmax = 4.31208884 * 640; EvalErrorPrediction = 0.92812500 * 640; time = 0.0881s; samplesPerSecond = 7260.9
MPI Rank 1: 08/16/2016 03:02:57:  Epoch[ 1 of 3]-Minibatch[  21-  30, 9.38%]: CrossEntropyWithSoftmax = 3.97319817 * 640; EvalErrorPrediction = 0.87343750 * 640; time = 0.0901s; samplesPerSecond = 7105.9
MPI Rank 1: 08/16/2016 03:02:58:  Epoch[ 1 of 3]-Minibatch[  31-  40, 12.50%]: CrossEntropyWithSoftmax = 3.73308074 * 640; EvalErrorPrediction = 0.84531250 * 640; time = 0.0922s; samplesPerSecond = 6939.7
MPI Rank 1: 08/16/2016 03:02:58:  Epoch[ 1 of 3]-Minibatch[  41-  50, 15.63%]: CrossEntropyWithSoftmax = 3.83238171 * 640; EvalErrorPrediction = 0.86406250 * 640; time = 0.0820s; samplesPerSecond = 7807.6
MPI Rank 1: 08/16/2016 03:02:58:  Epoch[ 1 of 3]-Minibatch[  51-  60, 18.75%]: CrossEntropyWithSoftmax = 3.69914127 * 640; EvalErrorPrediction = 0.86093750 * 640; time = 0.0791s; samplesPerSecond = 8087.1
MPI Rank 1: 08/16/2016 03:02:58:  Epoch[ 1 of 3]-Minibatch[  61-  70, 21.88%]: CrossEntropyWithSoftmax = 3.40238447 * 640; EvalErrorPrediction = 0.77812500 * 640; time = 0.0800s; samplesPerSecond = 8001.9
MPI Rank 1: 08/16/2016 03:02:58:  Epoch[ 1 of 3]-Minibatch[  71-  80, 25.00%]: CrossEntropyWithSoftmax = 3.51740172 * 640; EvalErrorPrediction = 0.83750000 * 640; time = 0.0788s; samplesPerSecond = 8121.5
MPI Rank 1: 08/16/2016 03:02:58:  Epoch[ 1 of 3]-Minibatch[  81-  90, 28.13%]: CrossEntropyWithSoftmax = 3.50059647 * 640; EvalErrorPrediction = 0.81250000 * 640; time = 0.0787s; samplesPerSecond = 8136.3
MPI Rank 1: 08/16/2016 03:02:58:  Epoch[ 1 of 3]-Minibatch[  91- 100, 31.25%]: CrossEntropyWithSoftmax = 3.39301391 * 640; EvalErrorPrediction = 0.80156250 * 640; time = 0.0876s; samplesPerSecond = 7309.3
MPI Rank 1: 08/16/2016 03:02:58:  Epoch[ 1 of 3]-Minibatch[ 101- 110, 34.38%]: CrossEntropyWithSoftmax = 3.48831974 * 640; EvalErrorPrediction = 0.82187500 * 640; time = 0.0933s; samplesPerSecond = 6862.6
MPI Rank 1: 08/16/2016 03:02:58:  Epoch[ 1 of 3]-Minibatch[ 111- 120, 37.50%]: CrossEntropyWithSoftmax = 3.23814511 * 640; EvalErrorPrediction = 0.77031250 * 640; time = 0.0912s; samplesPerSecond = 7017.8
MPI Rank 1: 08/16/2016 03:02:58:  Epoch[ 1 of 3]-Minibatch[ 121- 130, 40.63%]: CrossEntropyWithSoftmax = 3.14333315 * 640; EvalErrorPrediction = 0.76093750 * 640; time = 0.0794s; samplesPerSecond = 8065.2
MPI Rank 1: 08/16/2016 03:02:58:  Epoch[ 1 of 3]-Minibatch[ 131- 140, 43.75%]: CrossEntropyWithSoftmax = 3.01547608 * 640; EvalErrorPrediction = 0.73906250 * 640; time = 0.0766s; samplesPerSecond = 8356.6
MPI Rank 1: 08/16/2016 03:02:58:  Epoch[ 1 of 3]-Minibatch[ 141- 150, 46.88%]: CrossEntropyWithSoftmax = 2.91114572 * 640; EvalErrorPrediction = 0.71093750 * 640; time = 0.0802s; samplesPerSecond = 7978.7
MPI Rank 1: 08/16/2016 03:02:59:  Epoch[ 1 of 3]-Minibatch[ 151- 160, 50.00%]: CrossEntropyWithSoftmax = 3.06450544 * 640; EvalErrorPrediction = 0.74375000 * 640; time = 0.0813s; samplesPerSecond = 7873.7
MPI Rank 1: 08/16/2016 03:02:59:  Epoch[ 1 of 3]-Minibatch[ 161- 170, 53.13%]: CrossEntropyWithSoftmax = 2.77009530 * 640; EvalErrorPrediction = 0.69531250 * 640; time = 0.0799s; samplesPerSecond = 8006.7
MPI Rank 1: 08/16/2016 03:02:59:  Epoch[ 1 of 3]-Minibatch[ 171- 180, 56.25%]: CrossEntropyWithSoftmax = 2.67234651 * 640; EvalErrorPrediction = 0.64531250 * 640; time = 0.0793s; samplesPerSecond = 8071.2
MPI Rank 1: 08/16/2016 03:02:59:  Epoch[ 1 of 3]-Minibatch[ 181- 190, 59.38%]: CrossEntropyWithSoftmax = 2.76324351 * 640; EvalErrorPrediction = 0.69843750 * 640; time = 0.0796s; samplesPerSecond = 8035.6
MPI Rank 1: 08/16/2016 03:02:59:  Epoch[ 1 of 3]-Minibatch[ 191- 200, 62.50%]: CrossEntropyWithSoftmax = 2.70050371 * 640; EvalErrorPrediction = 0.68125000 * 640; time = 0.0809s; samplesPerSecond = 7914.7
MPI Rank 1: 08/16/2016 03:02:59:  Epoch[ 1 of 3]-Minibatch[ 201- 210, 65.63%]: CrossEntropyWithSoftmax = 2.56019321 * 640; EvalErrorPrediction = 0.65312500 * 640; time = 0.0805s; samplesPerSecond = 7947.3
MPI Rank 1: 08/16/2016 03:02:59:  Epoch[ 1 of 3]-Minibatch[ 211- 220, 68.75%]: CrossEntropyWithSoftmax = 2.56796076 * 640; EvalErrorPrediction = 0.63906250 * 640; time = 0.0809s; samplesPerSecond = 7906.9
MPI Rank 1: 08/16/2016 03:02:59:  Epoch[ 1 of 3]-Minibatch[ 221- 230, 71.88%]: CrossEntropyWithSoftmax = 2.51054678 * 640; EvalErrorPrediction = 0.65000000 * 640; time = 0.0805s; samplesPerSecond = 7951.8
MPI Rank 1: 08/16/2016 03:02:59:  Epoch[ 1 of 3]-Minibatch[ 231- 240, 75.00%]: CrossEntropyWithSoftmax = 2.52174440 * 640; EvalErrorPrediction = 0.65468750 * 640; time = 0.0838s; samplesPerSecond = 7639.1
MPI Rank 1: 08/16/2016 03:02:59:  Epoch[ 1 of 3]-Minibatch[ 241- 250, 78.13%]: CrossEntropyWithSoftmax = 2.45943276 * 640; EvalErrorPrediction = 0.62812500 * 640; time = 0.0808s; samplesPerSecond = 7924.7
MPI Rank 1: 08/16/2016 03:02:59:  Epoch[ 1 of 3]-Minibatch[ 251- 260, 81.25%]: CrossEntropyWithSoftmax = 2.36070249 * 640; EvalErrorPrediction = 0.62031250 * 640; time = 0.0823s; samplesPerSecond = 7776.0
MPI Rank 1: 08/16/2016 03:02:59:  Epoch[ 1 of 3]-Minibatch[ 261- 270, 84.38%]: CrossEntropyWithSoftmax = 2.22167451 * 640; EvalErrorPrediction = 0.58125000 * 640; time = 0.0804s; samplesPerSecond = 7963.1
MPI Rank 1: 08/16/2016 03:02:59:  Epoch[ 1 of 3]-Minibatch[ 271- 280, 87.50%]: CrossEntropyWithSoftmax = 2.48104679 * 640; EvalErrorPrediction = 0.66093750 * 640; time = 0.0804s; samplesPerSecond = 7955.3
MPI Rank 1: 08/16/2016 03:03:00:  Epoch[ 1 of 3]-Minibatch[ 281- 290, 90.63%]: CrossEntropyWithSoftmax = 2.23253341 * 640; EvalErrorPrediction = 0.58906250 * 640; time = 0.0825s; samplesPerSecond = 7753.2
MPI Rank 1: 08/16/2016 03:03:00:  Epoch[ 1 of 3]-Minibatch[ 291- 300, 93.75%]: CrossEntropyWithSoftmax = 2.22145217 * 640; EvalErrorPrediction = 0.60312500 * 640; time = 0.0797s; samplesPerSecond = 8032.7
MPI Rank 1: 08/16/2016 03:03:00:  Epoch[ 1 of 3]-Minibatch[ 301- 310, 96.88%]: CrossEntropyWithSoftmax = 2.21771674 * 640; EvalErrorPrediction = 0.58125000 * 640; time = 0.0808s; samplesPerSecond = 7923.1
MPI Rank 1: 08/16/2016 03:03:00:  Epoch[ 1 of 3]-Minibatch[ 311- 320, 100.00%]: CrossEntropyWithSoftmax = 2.19995418 * 640; EvalErrorPrediction = 0.59843750 * 640; time = 0.0813s; samplesPerSecond = 7867.7
MPI Rank 1: 08/16/2016 03:03:00: Finished Epoch[ 1 of 3]: [Training] CrossEntropyWithSoftmax = 3.00789599 * 20480; EvalErrorPrediction = 0.72641602 * 20480; totalSamplesSeen = 20480; learningRatePerSample = 0.015625; epochTime=2.66361s
>>>>>>> 8493f118
MPI Rank 1: 
MPI Rank 1: 08/16/2016 03:03:00: Starting Epoch 2: learning rate per sample = 0.001953  effective momentum = 0.656119  momentum as time constant = 607.5 samples
MPI Rank 1: minibatchiterator: epoch 1: frames [20480..40960] (first utterance at frame 20480), data subset 1 of 3, with 1 datapasses
MPI Rank 1: 
<<<<<<< HEAD
MPI Rank 1: 05/03/2016 14:22:33: Starting minibatch loop, DataParallelSGD training (MyRank = 1, NumNodes = 3, NumGradientBits = 32), distributed reading is ENABLED.
MPI Rank 1: 05/03/2016 14:22:34:  Epoch[ 2 of 3]-Minibatch[   1-  10, 12.50%]: CrossEntropyWithSoftmax = 2.10257504 * 2560; EvalClassificationError = 0.56484375 * 2560; time = 1.3177s; samplesPerSecond = 1942.8
MPI Rank 1: 05/03/2016 14:22:35:  Epoch[ 2 of 3]-Minibatch[  11-  20, 25.00%]: CrossEntropyWithSoftmax = 2.00548602 * 2560; EvalClassificationError = 0.54843750 * 2560; time = 1.1715s; samplesPerSecond = 2185.3
MPI Rank 1: 05/03/2016 14:22:36:  Epoch[ 2 of 3]-Minibatch[  21-  30, 37.50%]: CrossEntropyWithSoftmax = 2.00766993 * 2560; EvalClassificationError = 0.54960937 * 2560; time = 1.2048s; samplesPerSecond = 2124.8
MPI Rank 1: 05/03/2016 14:22:38:  Epoch[ 2 of 3]-Minibatch[  31-  40, 50.00%]: CrossEntropyWithSoftmax = 1.92049433 * 2560; EvalClassificationError = 0.53281250 * 2560; time = 1.2674s; samplesPerSecond = 2019.9
MPI Rank 1: 05/03/2016 14:22:39:  Epoch[ 2 of 3]-Minibatch[  41-  50, 62.50%]: CrossEntropyWithSoftmax = 1.90178368 * 2560; EvalClassificationError = 0.52265625 * 2560; time = 1.0579s; samplesPerSecond = 2419.8
MPI Rank 1: 05/03/2016 14:22:40:  Epoch[ 2 of 3]-Minibatch[  51-  60, 75.00%]: CrossEntropyWithSoftmax = 1.91359460 * 2560; EvalClassificationError = 0.53984375 * 2560; time = 1.1673s; samplesPerSecond = 2193.1
MPI Rank 1: 05/03/2016 14:22:41:  Epoch[ 2 of 3]-Minibatch[  61-  70, 87.50%]: CrossEntropyWithSoftmax = 1.91765117 * 2560; EvalClassificationError = 0.53125000 * 2560; time = 1.2946s; samplesPerSecond = 1977.4
MPI Rank 1: 05/03/2016 14:22:42:  Epoch[ 2 of 3]-Minibatch[  71-  80, 100.00%]: CrossEntropyWithSoftmax = 1.87682822 * 2560; EvalClassificationError = 0.52890625 * 2560; time = 1.1913s; samplesPerSecond = 2148.9
MPI Rank 1: 05/03/2016 14:22:42: Finished Epoch[ 2 of 3]: [Training] CrossEntropyWithSoftmax = 1.95576037 * 20480; EvalClassificationError = 0.53979492 * 20480; totalSamplesSeen = 40960; learningRatePerSample = 0.001953125; epochTime=9.76329s
=======
MPI Rank 1: 08/16/2016 03:03:00: Starting minibatch loop, DataParallelSGD training (MyRank = 1, NumNodes = 3, NumGradientBits = 32), distributed reading is ENABLED.
MPI Rank 1: 08/16/2016 03:03:00:  Epoch[ 2 of 3]-Minibatch[   1-  10, 12.50%]: CrossEntropyWithSoftmax = 2.09962837 * 2560; EvalErrorPrediction = 0.56132812 * 2560; time = 0.1412s; samplesPerSecond = 18128.6
MPI Rank 1: 08/16/2016 03:03:00:  Epoch[ 2 of 3]-Minibatch[  11-  20, 25.00%]: CrossEntropyWithSoftmax = 2.02412398 * 2560; EvalErrorPrediction = 0.55000000 * 2560; time = 0.1389s; samplesPerSecond = 18430.0
MPI Rank 1: 08/16/2016 03:03:00:  Epoch[ 2 of 3]-Minibatch[  21-  30, 37.50%]: CrossEntropyWithSoftmax = 2.00477328 * 2560; EvalErrorPrediction = 0.54296875 * 2560; time = 0.1342s; samplesPerSecond = 19081.7
MPI Rank 1: 08/16/2016 03:03:01:  Epoch[ 2 of 3]-Minibatch[  31-  40, 50.00%]: CrossEntropyWithSoftmax = 1.99184389 * 2560; EvalErrorPrediction = 0.55273438 * 2560; time = 0.1382s; samplesPerSecond = 18523.2
MPI Rank 1: 08/16/2016 03:03:01:  Epoch[ 2 of 3]-Minibatch[  41-  50, 62.50%]: CrossEntropyWithSoftmax = 1.98267253 * 2560; EvalErrorPrediction = 0.54023438 * 2560; time = 0.1392s; samplesPerSecond = 18389.4
MPI Rank 1: 08/16/2016 03:03:01:  Epoch[ 2 of 3]-Minibatch[  51-  60, 75.00%]: CrossEntropyWithSoftmax = 1.93130618 * 2560; EvalErrorPrediction = 0.52773437 * 2560; time = 0.1339s; samplesPerSecond = 19114.3
MPI Rank 1: 08/16/2016 03:03:01:  Epoch[ 2 of 3]-Minibatch[  61-  70, 87.50%]: CrossEntropyWithSoftmax = 1.91975513 * 2560; EvalErrorPrediction = 0.51718750 * 2560; time = 0.1342s; samplesPerSecond = 19070.5
MPI Rank 1: 08/16/2016 03:03:01:  Epoch[ 2 of 3]-Minibatch[  71-  80, 100.00%]: CrossEntropyWithSoftmax = 1.90691429 * 2560; EvalErrorPrediction = 0.52734375 * 2560; time = 0.1371s; samplesPerSecond = 18668.7
MPI Rank 1: 08/16/2016 03:03:01: Finished Epoch[ 2 of 3]: [Training] CrossEntropyWithSoftmax = 1.98262721 * 20480; EvalErrorPrediction = 0.53994141 * 20480; totalSamplesSeen = 40960; learningRatePerSample = 0.001953125; epochTime=1.10877s
>>>>>>> 8493f118
MPI Rank 1: 
MPI Rank 1: 08/16/2016 03:03:01: Starting Epoch 3: learning rate per sample = 0.000098  effective momentum = 0.656119  momentum as time constant = 2429.9 samples
MPI Rank 1: minibatchiterator: epoch 2: frames [40960..61440] (first utterance at frame 40960), data subset 1 of 3, with 1 datapasses
MPI Rank 1: 
<<<<<<< HEAD
MPI Rank 1: 05/03/2016 14:22:42: Starting minibatch loop, DataParallelSGD training (MyRank = 1, NumNodes = 3, NumGradientBits = 32), distributed reading is ENABLED.
MPI Rank 1: 05/03/2016 14:22:44:  Epoch[ 3 of 3]-Minibatch[   1-  10, 50.00%]: CrossEntropyWithSoftmax = 1.88593946 * 10240; EvalClassificationError = 0.52529297 * 10240; time = 1.7876s; samplesPerSecond = 5728.5
MPI Rank 1: 05/03/2016 14:22:46:  Epoch[ 3 of 3]-Minibatch[  11-  20, 100.00%]: CrossEntropyWithSoftmax = 1.89384561 * 10240; EvalClassificationError = 0.51816406 * 10240; time = 1.7707s; samplesPerSecond = 5783.1
MPI Rank 1: 05/03/2016 14:22:46: Finished Epoch[ 3 of 3]: [Training] CrossEntropyWithSoftmax = 1.88989253 * 20480; EvalClassificationError = 0.52172852 * 20480; totalSamplesSeen = 61440; learningRatePerSample = 9.7656251e-005; epochTime=3.65489s
MPI Rank 1: 05/03/2016 14:22:46: CNTKCommandTrainEnd: speechTrain
=======
MPI Rank 1: 08/16/2016 03:03:01: Starting minibatch loop, DataParallelSGD training (MyRank = 1, NumNodes = 3, NumGradientBits = 32), distributed reading is ENABLED.
MPI Rank 1: 08/16/2016 03:03:02:  Epoch[ 3 of 3]-Minibatch[   1-  10, 50.00%]: CrossEntropyWithSoftmax = 1.90951136 * 10240; EvalErrorPrediction = 0.52617187 * 10240; time = 0.3812s; samplesPerSecond = 26864.6
MPI Rank 1: 08/16/2016 03:03:02:  Epoch[ 3 of 3]-Minibatch[  11-  20, 100.00%]: CrossEntropyWithSoftmax = 1.93082558 * 10240; EvalErrorPrediction = 0.54072266 * 10240; time = 0.3564s; samplesPerSecond = 28728.9
MPI Rank 1: 08/16/2016 03:03:02: Finished Epoch[ 3 of 3]: [Training] CrossEntropyWithSoftmax = 1.92016847 * 20480; EvalErrorPrediction = 0.53344727 * 20480; totalSamplesSeen = 61440; learningRatePerSample = 9.7656251e-005; epochTime=0.746915s
MPI Rank 1: 08/16/2016 03:03:02: CNTKCommandTrainEnd: speechTrain
>>>>>>> 8493f118
MPI Rank 1: 
MPI Rank 1: 08/16/2016 03:03:02: Action "train" complete.
MPI Rank 1: 
MPI Rank 1: 08/16/2016 03:03:02: __COMPLETED__
MPI Rank 1: ~MPIWrapper
MPI Rank 2: 08/16/2016 03:02:50: Redirecting stderr to file C:\Users\svcphil\AppData\Local\Temp\cntk-test-20160816030048.672180\Speech\DNN_ParallelNoQuantization@release_cpu/stderr_speechTrain.logrank2
MPI Rank 2: 08/16/2016 03:02:50: -------------------------------------------------------------------
MPI Rank 2: 08/16/2016 03:02:50: Build info: 
MPI Rank 2: 
MPI Rank 2: 08/16/2016 03:02:50: 		Built time: Aug 16 2016 02:54:53
MPI Rank 2: 08/16/2016 03:02:50: 		Last modified date: Fri Aug 12 05:31:21 2016
MPI Rank 2: 08/16/2016 03:02:50: 		Build type: Release
MPI Rank 2: 08/16/2016 03:02:50: 		Build target: GPU
MPI Rank 2: 08/16/2016 03:02:50: 		With 1bit-SGD: no
MPI Rank 2: 08/16/2016 03:02:50: 		Math lib: mkl
MPI Rank 2: 08/16/2016 03:02:50: 		CUDA_PATH: C:\Program Files\NVIDIA GPU Computing Toolkit\CUDA\v7.5
MPI Rank 2: 08/16/2016 03:02:50: 		CUB_PATH: c:\src\cub-1.4.1
MPI Rank 2: 08/16/2016 03:02:50: 		CUDNN_PATH: c:\NVIDIA\cudnn-4.0\cuda
MPI Rank 2: 08/16/2016 03:02:50: 		Build Branch: HEAD
MPI Rank 2: 08/16/2016 03:02:50: 		Build SHA1: 026b1e772b963461e189f8f00aa7ed6951298f84
MPI Rank 2: 08/16/2016 03:02:50: 		Built by svcphil on Philly-Pool3
MPI Rank 2: 08/16/2016 03:02:50: 		Build Path: c:\Jenkins\workspace\CNTK-Build-Windows\Source\CNTK\
MPI Rank 2: 08/16/2016 03:02:50: -------------------------------------------------------------------
MPI Rank 2: 08/16/2016 03:02:54: -------------------------------------------------------------------
MPI Rank 2: 08/16/2016 03:02:54: GPU info:
MPI Rank 2: 
MPI Rank 2: 08/16/2016 03:02:54: 		Device[0]: cores = 2880; computeCapability = 3.5; type = "GeForce GTX 780 Ti"; memory = 3072 MB
MPI Rank 2: 08/16/2016 03:02:54: 		Device[1]: cores = 2880; computeCapability = 3.5; type = "GeForce GTX 780 Ti"; memory = 3072 MB
MPI Rank 2: 08/16/2016 03:02:54: 		Device[2]: cores = 2880; computeCapability = 3.5; type = "GeForce GTX 780 Ti"; memory = 3072 MB
MPI Rank 2: 08/16/2016 03:02:54: 		Device[3]: cores = 2880; computeCapability = 3.5; type = "GeForce GTX 780 Ti"; memory = 3072 MB
MPI Rank 2: 08/16/2016 03:02:54: -------------------------------------------------------------------
MPI Rank 2: 
MPI Rank 2: 08/16/2016 03:02:54: Running on DPHAIM-22 at 2016/08/16 03:02:54
MPI Rank 2: 08/16/2016 03:02:54: Command line: 
MPI Rank 2: C:\jenkins\workspace\CNTK-Test-Windows-W2\x64\release\cntk.exe  configFile=C:\jenkins\workspace\CNTK-Test-Windows-W2\Tests\EndToEndTests\Speech\DNN/cntk.cntk  currentDirectory=C:\jenkins\workspace\CNTK-Test-Windows-W2\Tests\EndToEndTests\Speech\Data  RunDir=C:\Users\svcphil\AppData\Local\Temp\cntk-test-20160816030048.672180\Speech\DNN_ParallelNoQuantization@release_cpu  DataDir=C:\jenkins\workspace\CNTK-Test-Windows-W2\Tests\EndToEndTests\Speech\Data  ConfigDir=C:\jenkins\workspace\CNTK-Test-Windows-W2\Tests\EndToEndTests\Speech\DNN  OutputDir=C:\Users\svcphil\AppData\Local\Temp\cntk-test-20160816030048.672180\Speech\DNN_ParallelNoQuantization@release_cpu  DeviceId=-1  timestamping=true  numCPUThreads=8  stderr=C:\Users\svcphil\AppData\Local\Temp\cntk-test-20160816030048.672180\Speech\DNN_ParallelNoQuantization@release_cpu/stderr
MPI Rank 2: 
MPI Rank 2: 
MPI Rank 2: 
MPI Rank 2: 08/16/2016 03:02:54: >>>>>>>>>>>>>>>>>>>> RAW CONFIG (VARIABLES NOT RESOLVED) >>>>>>>>>>>>>>>>>>>>
MPI Rank 2: 08/16/2016 03:02:54: precision = "float"
MPI Rank 2: command = speechTrain
MPI Rank 2: deviceId = $DeviceId$
MPI Rank 2: parallelTrain = true
MPI Rank 2: speechTrain = [
MPI Rank 2:     action = "train"
MPI Rank 2:     modelPath = "$RunDir$/models/cntkSpeech.dnn"
MPI Rank 2:     deviceId = $DeviceId$
MPI Rank 2:     traceLevel = 1
MPI Rank 2:     SimpleNetworkBuilder = [
MPI Rank 2:         layerSizes = 363:512:512:132
MPI Rank 2:         trainingCriterion = "CrossEntropyWithSoftmax"
MPI Rank 2:         evalCriterion = "ClassificationError"
MPI Rank 2:         layerTypes = "Sigmoid"
MPI Rank 2:         initValueScale = 1.0
MPI Rank 2:         applyMeanVarNorm = true
MPI Rank 2:         uniformInit = true
MPI Rank 2:         needPrior = true
MPI Rank 2:     ]
MPI Rank 2:     ExperimentalNetworkBuilder = [    // the same as above but with BS. Not active; activate by commenting out the SimpleNetworkBuilder entry above
MPI Rank 2:         layerSizes = 363:512:512:132
MPI Rank 2:         trainingCriterion = 'CE'
MPI Rank 2:         evalCriterion = 'Err'
MPI Rank 2:         applyMeanVarNorm = true
MPI Rank 2:         L = Length(layerSizes)-1    // number of model layers
MPI Rank 2:         features = Input(layerSizes[0], 1, tag='feature') ; labels = Input(layerSizes[Length(layerSizes)-1], 1, tag='label')
MPI Rank 2:         featNorm = if applyMeanVarNorm
MPI Rank 2:                    then MeanVarNorm(features)
MPI Rank 2:                    else features
MPI Rank 2:         layers[layer:1..L-1] = if layer > 1
MPI Rank 2:                                then SBFF(layers[layer-1].Eh, layerSizes[layer], layerSizes[layer-1])
MPI Rank 2:                                else SBFF(featNorm, layerSizes[layer], layerSizes[layer-1])
MPI Rank 2:         outLayer = BFF(layers[L-1].Eh, layerSizes[L], layerSizes[L-1])
MPI Rank 2:         outZ = outLayer.z        // + PastValue(layerSizes[L], 1, outLayer.z)
MPI Rank 2:         CE = if trainingCriterion == 'CE'
MPI Rank 2:              then CrossEntropyWithSoftmax(labels, outZ, tag='criterion')
MPI Rank 2:              else Fail('unknown trainingCriterion ' + trainingCriterion)
MPI Rank 2:         Err = if evalCriterion == 'Err' then
MPI Rank 2:               ClassificationError(labels, outZ, tag='evaluation')
MPI Rank 2:               else Fail('unknown evalCriterion ' + evalCriterion)
MPI Rank 2:         logPrior = LogPrior(labels)
MPI Rank 2:         // TODO: how to add a tag to an infix operation?
MPI Rank 2:         ScaledLogLikelihood = Minus (outZ, logPrior, tag='output')
MPI Rank 2:     ]
MPI Rank 2:     SGD = [
MPI Rank 2:         epochSize = 20480
MPI Rank 2:         minibatchSize = 64:256:1024
MPI Rank 2:         learningRatesPerMB = 1.0:0.5:0.1
MPI Rank 2:         numMBsToShowResult = 10
MPI Rank 2:         momentumPerMB = 0.9:0.656119
MPI Rank 2:         dropoutRate = 0.0
MPI Rank 2:         maxEpochs = 3
MPI Rank 2:         keepCheckPointFiles = true
MPI Rank 2:         clippingThresholdPerSample = 1#INF
MPI Rank 2:         ParallelTrain = [
MPI Rank 2:             parallelizationMethod = "DataParallelSGD"
MPI Rank 2:             distributedMBReading = true
MPI Rank 2:             DataParallelSGD = [
MPI Rank 2:                 gradientBits = 32
MPI Rank 2:             ]
MPI Rank 2:         ]
MPI Rank 2:         AutoAdjust = [
MPI Rank 2:             reduceLearnRateIfImproveLessThan = 0
MPI Rank 2:             loadBestModel = true
MPI Rank 2:             increaseLearnRateIfImproveMoreThan = 1000000000
MPI Rank 2:             learnRateDecreaseFactor = 0.5
MPI Rank 2:             learnRateIncreaseFactor = 1.382
MPI Rank 2:             autoAdjustLR = "adjustAfterEpoch"
MPI Rank 2:         ]
MPI Rank 2:     ]
MPI Rank 2:     reader = [
MPI Rank 2:         readerType = "HTKMLFReader"
MPI Rank 2:         readMethod = "blockRandomize"
MPI Rank 2:         miniBatchMode = "partial"
MPI Rank 2:         randomize = "auto"
MPI Rank 2:         verbosity = 0
MPI Rank 2:         useMersenneTwisterRand=true
MPI Rank 2:         features = [
MPI Rank 2:             dim = 363
MPI Rank 2:             type = "real"
MPI Rank 2:             scpFile = "glob_0000.scp"
MPI Rank 2:         ]
MPI Rank 2:         labels = [
MPI Rank 2:             mlfFile = "$DataDir$/glob_0000.mlf"
MPI Rank 2:             labelMappingFile = "$DataDir$/state.list"
MPI Rank 2:             labelDim = 132
MPI Rank 2:             labelType = "category"
MPI Rank 2:         ]
MPI Rank 2:     ]
MPI Rank 2: ]
MPI Rank 2: currentDirectory=C:\jenkins\workspace\CNTK-Test-Windows-W2\Tests\EndToEndTests\Speech\Data
MPI Rank 2: RunDir=C:\Users\svcphil\AppData\Local\Temp\cntk-test-20160816030048.672180\Speech\DNN_ParallelNoQuantization@release_cpu
MPI Rank 2: DataDir=C:\jenkins\workspace\CNTK-Test-Windows-W2\Tests\EndToEndTests\Speech\Data
MPI Rank 2: ConfigDir=C:\jenkins\workspace\CNTK-Test-Windows-W2\Tests\EndToEndTests\Speech\DNN
MPI Rank 2: OutputDir=C:\Users\svcphil\AppData\Local\Temp\cntk-test-20160816030048.672180\Speech\DNN_ParallelNoQuantization@release_cpu
MPI Rank 2: DeviceId=-1
MPI Rank 2: timestamping=true
MPI Rank 2: numCPUThreads=8
MPI Rank 2: stderr=C:\Users\svcphil\AppData\Local\Temp\cntk-test-20160816030048.672180\Speech\DNN_ParallelNoQuantization@release_cpu/stderr
MPI Rank 2: 
MPI Rank 2: 08/16/2016 03:02:54: <<<<<<<<<<<<<<<<<<<< RAW CONFIG (VARIABLES NOT RESOLVED)  <<<<<<<<<<<<<<<<<<<<
MPI Rank 2: 
MPI Rank 2: 08/16/2016 03:02:54: >>>>>>>>>>>>>>>>>>>> RAW CONFIG WITH ALL VARIABLES RESOLVED >>>>>>>>>>>>>>>>>>>>
MPI Rank 2: 08/16/2016 03:02:54: precision = "float"
MPI Rank 2: command = speechTrain
MPI Rank 2: deviceId = -1
MPI Rank 2: parallelTrain = true
MPI Rank 2: speechTrain = [
MPI Rank 2:     action = "train"
MPI Rank 2:     modelPath = "C:\Users\svcphil\AppData\Local\Temp\cntk-test-20160816030048.672180\Speech\DNN_ParallelNoQuantization@release_cpu/models/cntkSpeech.dnn"
MPI Rank 2:     deviceId = -1
MPI Rank 2:     traceLevel = 1
MPI Rank 2:     SimpleNetworkBuilder = [
MPI Rank 2:         layerSizes = 363:512:512:132
MPI Rank 2:         trainingCriterion = "CrossEntropyWithSoftmax"
MPI Rank 2:         evalCriterion = "ClassificationError"
MPI Rank 2:         layerTypes = "Sigmoid"
MPI Rank 2:         initValueScale = 1.0
MPI Rank 2:         applyMeanVarNorm = true
MPI Rank 2:         uniformInit = true
MPI Rank 2:         needPrior = true
MPI Rank 2:     ]
MPI Rank 2:     ExperimentalNetworkBuilder = [    // the same as above but with BS. Not active; activate by commenting out the SimpleNetworkBuilder entry above
MPI Rank 2:         layerSizes = 363:512:512:132
MPI Rank 2:         trainingCriterion = 'CE'
MPI Rank 2:         evalCriterion = 'Err'
MPI Rank 2:         applyMeanVarNorm = true
MPI Rank 2:         L = Length(layerSizes)-1    // number of model layers
MPI Rank 2:         features = Input(layerSizes[0], 1, tag='feature') ; labels = Input(layerSizes[Length(layerSizes)-1], 1, tag='label')
MPI Rank 2:         featNorm = if applyMeanVarNorm
MPI Rank 2:                    then MeanVarNorm(features)
MPI Rank 2:                    else features
MPI Rank 2:         layers[layer:1..L-1] = if layer > 1
MPI Rank 2:                                then SBFF(layers[layer-1].Eh, layerSizes[layer], layerSizes[layer-1])
MPI Rank 2:                                else SBFF(featNorm, layerSizes[layer], layerSizes[layer-1])
MPI Rank 2:         outLayer = BFF(layers[L-1].Eh, layerSizes[L], layerSizes[L-1])
MPI Rank 2:         outZ = outLayer.z        // + PastValue(layerSizes[L], 1, outLayer.z)
MPI Rank 2:         CE = if trainingCriterion == 'CE'
MPI Rank 2:              then CrossEntropyWithSoftmax(labels, outZ, tag='criterion')
MPI Rank 2:              else Fail('unknown trainingCriterion ' + trainingCriterion)
MPI Rank 2:         Err = if evalCriterion == 'Err' then
MPI Rank 2:               ClassificationError(labels, outZ, tag='evaluation')
MPI Rank 2:               else Fail('unknown evalCriterion ' + evalCriterion)
MPI Rank 2:         logPrior = LogPrior(labels)
MPI Rank 2:         // TODO: how to add a tag to an infix operation?
MPI Rank 2:         ScaledLogLikelihood = Minus (outZ, logPrior, tag='output')
MPI Rank 2:     ]
MPI Rank 2:     SGD = [
MPI Rank 2:         epochSize = 20480
MPI Rank 2:         minibatchSize = 64:256:1024
MPI Rank 2:         learningRatesPerMB = 1.0:0.5:0.1
MPI Rank 2:         numMBsToShowResult = 10
MPI Rank 2:         momentumPerMB = 0.9:0.656119
MPI Rank 2:         dropoutRate = 0.0
MPI Rank 2:         maxEpochs = 3
MPI Rank 2:         keepCheckPointFiles = true
MPI Rank 2:         clippingThresholdPerSample = 1#INF
MPI Rank 2:         ParallelTrain = [
MPI Rank 2:             parallelizationMethod = "DataParallelSGD"
MPI Rank 2:             distributedMBReading = true
MPI Rank 2:             DataParallelSGD = [
MPI Rank 2:                 gradientBits = 32
MPI Rank 2:             ]
MPI Rank 2:         ]
MPI Rank 2:         AutoAdjust = [
MPI Rank 2:             reduceLearnRateIfImproveLessThan = 0
MPI Rank 2:             loadBestModel = true
MPI Rank 2:             increaseLearnRateIfImproveMoreThan = 1000000000
MPI Rank 2:             learnRateDecreaseFactor = 0.5
MPI Rank 2:             learnRateIncreaseFactor = 1.382
MPI Rank 2:             autoAdjustLR = "adjustAfterEpoch"
MPI Rank 2:         ]
MPI Rank 2:     ]
MPI Rank 2:     reader = [
MPI Rank 2:         readerType = "HTKMLFReader"
MPI Rank 2:         readMethod = "blockRandomize"
MPI Rank 2:         miniBatchMode = "partial"
MPI Rank 2:         randomize = "auto"
MPI Rank 2:         verbosity = 0
MPI Rank 2:         useMersenneTwisterRand=true
MPI Rank 2:         features = [
MPI Rank 2:             dim = 363
MPI Rank 2:             type = "real"
MPI Rank 2:             scpFile = "glob_0000.scp"
MPI Rank 2:         ]
MPI Rank 2:         labels = [
MPI Rank 2:             mlfFile = "C:\jenkins\workspace\CNTK-Test-Windows-W2\Tests\EndToEndTests\Speech\Data/glob_0000.mlf"
MPI Rank 2:             labelMappingFile = "C:\jenkins\workspace\CNTK-Test-Windows-W2\Tests\EndToEndTests\Speech\Data/state.list"
MPI Rank 2:             labelDim = 132
MPI Rank 2:             labelType = "category"
MPI Rank 2:         ]
MPI Rank 2:     ]
MPI Rank 2: ]
MPI Rank 2: currentDirectory=C:\jenkins\workspace\CNTK-Test-Windows-W2\Tests\EndToEndTests\Speech\Data
MPI Rank 2: RunDir=C:\Users\svcphil\AppData\Local\Temp\cntk-test-20160816030048.672180\Speech\DNN_ParallelNoQuantization@release_cpu
MPI Rank 2: DataDir=C:\jenkins\workspace\CNTK-Test-Windows-W2\Tests\EndToEndTests\Speech\Data
MPI Rank 2: ConfigDir=C:\jenkins\workspace\CNTK-Test-Windows-W2\Tests\EndToEndTests\Speech\DNN
MPI Rank 2: OutputDir=C:\Users\svcphil\AppData\Local\Temp\cntk-test-20160816030048.672180\Speech\DNN_ParallelNoQuantization@release_cpu
MPI Rank 2: DeviceId=-1
MPI Rank 2: timestamping=true
MPI Rank 2: numCPUThreads=8
MPI Rank 2: stderr=C:\Users\svcphil\AppData\Local\Temp\cntk-test-20160816030048.672180\Speech\DNN_ParallelNoQuantization@release_cpu/stderr
MPI Rank 2: 
MPI Rank 2: 08/16/2016 03:02:54: <<<<<<<<<<<<<<<<<<<< RAW CONFIG WITH ALL VARIABLES RESOLVED <<<<<<<<<<<<<<<<<<<<
MPI Rank 2: 
MPI Rank 2: 08/16/2016 03:02:54: >>>>>>>>>>>>>>>>>>>> PROCESSED CONFIG WITH ALL VARIABLES RESOLVED >>>>>>>>>>>>>>>>>>>>
MPI Rank 2: configparameters: cntk.cntk:command=speechTrain
MPI Rank 2: configparameters: cntk.cntk:ConfigDir=C:\jenkins\workspace\CNTK-Test-Windows-W2\Tests\EndToEndTests\Speech\DNN
MPI Rank 2: configparameters: cntk.cntk:currentDirectory=C:\jenkins\workspace\CNTK-Test-Windows-W2\Tests\EndToEndTests\Speech\Data
MPI Rank 2: configparameters: cntk.cntk:DataDir=C:\jenkins\workspace\CNTK-Test-Windows-W2\Tests\EndToEndTests\Speech\Data
MPI Rank 2: configparameters: cntk.cntk:deviceId=-1
MPI Rank 2: configparameters: cntk.cntk:numCPUThreads=8
MPI Rank 2: configparameters: cntk.cntk:OutputDir=C:\Users\svcphil\AppData\Local\Temp\cntk-test-20160816030048.672180\Speech\DNN_ParallelNoQuantization@release_cpu
MPI Rank 2: configparameters: cntk.cntk:parallelTrain=true
MPI Rank 2: configparameters: cntk.cntk:precision=float
MPI Rank 2: configparameters: cntk.cntk:RunDir=C:\Users\svcphil\AppData\Local\Temp\cntk-test-20160816030048.672180\Speech\DNN_ParallelNoQuantization@release_cpu
MPI Rank 2: configparameters: cntk.cntk:speechTrain=[
MPI Rank 2:     action = "train"
MPI Rank 2:     modelPath = "C:\Users\svcphil\AppData\Local\Temp\cntk-test-20160816030048.672180\Speech\DNN_ParallelNoQuantization@release_cpu/models/cntkSpeech.dnn"
MPI Rank 2:     deviceId = -1
MPI Rank 2:     traceLevel = 1
MPI Rank 2:     SimpleNetworkBuilder = [
MPI Rank 2:         layerSizes = 363:512:512:132
MPI Rank 2:         trainingCriterion = "CrossEntropyWithSoftmax"
MPI Rank 2:         evalCriterion = "ClassificationError"
MPI Rank 2:         layerTypes = "Sigmoid"
MPI Rank 2:         initValueScale = 1.0
MPI Rank 2:         applyMeanVarNorm = true
MPI Rank 2:         uniformInit = true
MPI Rank 2:         needPrior = true
MPI Rank 2:     ]
MPI Rank 2:     ExperimentalNetworkBuilder = [    // the same as above but with BS. Not active; activate by commenting out the SimpleNetworkBuilder entry above
MPI Rank 2:         layerSizes = 363:512:512:132
MPI Rank 2:         trainingCriterion = 'CE'
MPI Rank 2:         evalCriterion = 'Err'
MPI Rank 2:         applyMeanVarNorm = true
MPI Rank 2:         L = Length(layerSizes)-1    // number of model layers
MPI Rank 2:         features = Input(layerSizes[0], 1, tag='feature') ; labels = Input(layerSizes[Length(layerSizes)-1], 1, tag='label')
MPI Rank 2:         featNorm = if applyMeanVarNorm
MPI Rank 2:                    then MeanVarNorm(features)
MPI Rank 2:                    else features
MPI Rank 2:         layers[layer:1..L-1] = if layer > 1
MPI Rank 2:                                then SBFF(layers[layer-1].Eh, layerSizes[layer], layerSizes[layer-1])
MPI Rank 2:                                else SBFF(featNorm, layerSizes[layer], layerSizes[layer-1])
MPI Rank 2:         outLayer = BFF(layers[L-1].Eh, layerSizes[L], layerSizes[L-1])
MPI Rank 2:         outZ = outLayer.z        // + PastValue(layerSizes[L], 1, outLayer.z)
MPI Rank 2:         CE = if trainingCriterion == 'CE'
MPI Rank 2:              then CrossEntropyWithSoftmax(labels, outZ, tag='criterion')
MPI Rank 2:              else Fail('unknown trainingCriterion ' + trainingCriterion)
MPI Rank 2:         Err = if evalCriterion == 'Err' then
MPI Rank 2:               ClassificationError(labels, outZ, tag='evaluation')
MPI Rank 2:               else Fail('unknown evalCriterion ' + evalCriterion)
MPI Rank 2:         logPrior = LogPrior(labels)
MPI Rank 2:         // TODO: how to add a tag to an infix operation?
MPI Rank 2:         ScaledLogLikelihood = Minus (outZ, logPrior, tag='output')
MPI Rank 2:     ]
MPI Rank 2:     SGD = [
MPI Rank 2:         epochSize = 20480
MPI Rank 2:         minibatchSize = 64:256:1024
MPI Rank 2:         learningRatesPerMB = 1.0:0.5:0.1
MPI Rank 2:         numMBsToShowResult = 10
MPI Rank 2:         momentumPerMB = 0.9:0.656119
MPI Rank 2:         dropoutRate = 0.0
MPI Rank 2:         maxEpochs = 3
MPI Rank 2:         keepCheckPointFiles = true
MPI Rank 2:         clippingThresholdPerSample = 1#INF
MPI Rank 2:         ParallelTrain = [
MPI Rank 2:             parallelizationMethod = "DataParallelSGD"
MPI Rank 2:             distributedMBReading = true
MPI Rank 2:             DataParallelSGD = [
MPI Rank 2:                 gradientBits = 32
MPI Rank 2:             ]
MPI Rank 2:         ]
MPI Rank 2:         AutoAdjust = [
MPI Rank 2:             reduceLearnRateIfImproveLessThan = 0
MPI Rank 2:             loadBestModel = true
MPI Rank 2:             increaseLearnRateIfImproveMoreThan = 1000000000
MPI Rank 2:             learnRateDecreaseFactor = 0.5
MPI Rank 2:             learnRateIncreaseFactor = 1.382
MPI Rank 2:             autoAdjustLR = "adjustAfterEpoch"
MPI Rank 2:         ]
MPI Rank 2:     ]
MPI Rank 2:     reader = [
MPI Rank 2:         readerType = "HTKMLFReader"
MPI Rank 2:         readMethod = "blockRandomize"
MPI Rank 2:         miniBatchMode = "partial"
MPI Rank 2:         randomize = "auto"
MPI Rank 2:         verbosity = 0
MPI Rank 2:         useMersenneTwisterRand=true
MPI Rank 2:         features = [
MPI Rank 2:             dim = 363
MPI Rank 2:             type = "real"
MPI Rank 2:             scpFile = "glob_0000.scp"
MPI Rank 2:         ]
MPI Rank 2:         labels = [
MPI Rank 2:             mlfFile = "C:\jenkins\workspace\CNTK-Test-Windows-W2\Tests\EndToEndTests\Speech\Data/glob_0000.mlf"
MPI Rank 2:             labelMappingFile = "C:\jenkins\workspace\CNTK-Test-Windows-W2\Tests\EndToEndTests\Speech\Data/state.list"
MPI Rank 2:             labelDim = 132
MPI Rank 2:             labelType = "category"
MPI Rank 2:         ]
MPI Rank 2:     ]
MPI Rank 2: ]
MPI Rank 2: 
MPI Rank 2: configparameters: cntk.cntk:stderr=C:\Users\svcphil\AppData\Local\Temp\cntk-test-20160816030048.672180\Speech\DNN_ParallelNoQuantization@release_cpu/stderr
MPI Rank 2: configparameters: cntk.cntk:timestamping=true
MPI Rank 2: 08/16/2016 03:02:54: <<<<<<<<<<<<<<<<<<<< PROCESSED CONFIG WITH ALL VARIABLES RESOLVED <<<<<<<<<<<<<<<<<<<<
MPI Rank 2: 08/16/2016 03:02:54: Commands: speechTrain
MPI Rank 2: 08/16/2016 03:02:54: Precision = "float"
MPI Rank 2: 08/16/2016 03:02:54: Using 8 CPU threads.
MPI Rank 2: 08/16/2016 03:02:54: CNTKModelPath: C:\Users\svcphil\AppData\Local\Temp\cntk-test-20160816030048.672180\Speech\DNN_ParallelNoQuantization@release_cpu/models/cntkSpeech.dnn
MPI Rank 2: 08/16/2016 03:02:54: CNTKCommandTrainInfo: speechTrain : 3
MPI Rank 2: 08/16/2016 03:02:54: CNTKCommandTrainInfo: CNTKNoMoreCommands_Total : 3
MPI Rank 2: 
MPI Rank 2: 08/16/2016 03:02:54: ##############################################################################
MPI Rank 2: 08/16/2016 03:02:54: #                                                                            #
MPI Rank 2: 08/16/2016 03:02:54: # Action "train"                                                             #
MPI Rank 2: 08/16/2016 03:02:54: #                                                                            #
MPI Rank 2: 08/16/2016 03:02:54: ##############################################################################
MPI Rank 2: 
MPI Rank 2: 08/16/2016 03:02:54: CNTKCommandTrainBegin: speechTrain
MPI Rank 2: SimpleNetworkBuilder Using CPU
MPI Rank 2: reading script file glob_0000.scp ... 948 entries
MPI Rank 2: total 132 state names in state list C:\jenkins\workspace\CNTK-Test-Windows-W2\Tests\EndToEndTests\Speech\Data/state.list
MPI Rank 2: htkmlfreader: reading MLF file C:\jenkins\workspace\CNTK-Test-Windows-W2\Tests\EndToEndTests\Speech\Data/glob_0000.mlf ... total 948 entries
MPI Rank 2: ...............................................................................................feature set 0: 252734 frames in 948 out of 948 utterances
MPI Rank 2: label set 0: 129 classes
MPI Rank 2: minibatchutterancesource: 948 utterances grouped into 3 chunks, av. chunk size: 316.0 utterances, 84244.7 frames
MPI Rank 2: 
MPI Rank 2: 08/16/2016 03:02:55: Creating virgin network.
MPI Rank 2: Node 'W0' (LearnableParameter operation): Initializing Parameter[512 x 363] <- 0.000000.
MPI Rank 2: Node 'W0' (LearnableParameter operation): Initializing Parameter[512 x 363] <- uniform(seed=1, range=0.050000*1.000000, onCPU=false).
MPI Rank 2: Node 'B0' (LearnableParameter operation): Initializing Parameter[512 x 1] <- 0.000000.
MPI Rank 2: Node 'B0' (LearnableParameter operation): Initializing Parameter[512 x 1] <- 0.000000.
MPI Rank 2: Node 'W1' (LearnableParameter operation): Initializing Parameter[512 x 512] <- 0.000000.
MPI Rank 2: Node 'W1' (LearnableParameter operation): Initializing Parameter[512 x 512] <- uniform(seed=2, range=0.050000*1.000000, onCPU=false).
MPI Rank 2: Node 'B1' (LearnableParameter operation): Initializing Parameter[512 x 1] <- 0.000000.
MPI Rank 2: Node 'B1' (LearnableParameter operation): Initializing Parameter[512 x 1] <- 0.000000.
MPI Rank 2: Node 'W2' (LearnableParameter operation): Initializing Parameter[132 x 512] <- 0.000000.
MPI Rank 2: Node 'W2' (LearnableParameter operation): Initializing Parameter[132 x 512] <- uniform(seed=3, range=0.050000*1.000000, onCPU=false).
MPI Rank 2: Node 'B2' (LearnableParameter operation): Initializing Parameter[132 x 1] <- 0.000000.
MPI Rank 2: Node 'B2' (LearnableParameter operation): Initializing Parameter[132 x 1] <- 0.000000.
MPI Rank 2: 
MPI Rank 2: Post-processing network...
MPI Rank 2: 
MPI Rank 2: 7 roots:
MPI Rank 2: 	CrossEntropyWithSoftmax = CrossEntropyWithSoftmax()
MPI Rank 2: 	EvalClassificationError = ClassificationError()
MPI Rank 2: 	InvStdOfFeatures = InvStdDev()
MPI Rank 2: 	MeanOfFeatures = Mean()
MPI Rank 2: 	PosteriorProb = Softmax()
MPI Rank 2: 	Prior = Mean()
MPI Rank 2: 	ScaledLogLikelihood = Minus()
MPI Rank 2: 
MPI Rank 2: Validating network. 25 nodes to process in pass 1.
MPI Rank 2: 
MPI Rank 2: Validating --> labels = InputValue() :  -> [132 x *]
MPI Rank 2: Validating --> W2 = LearnableParameter() :  -> [132 x 512]
MPI Rank 2: Validating --> W1 = LearnableParameter() :  -> [512 x 512]
MPI Rank 2: Validating --> W0 = LearnableParameter() :  -> [512 x 363]
MPI Rank 2: Validating --> features = InputValue() :  -> [363 x *]
MPI Rank 2: Validating --> MeanOfFeatures = Mean (features) : [363 x *] -> [363]
MPI Rank 2: Validating --> InvStdOfFeatures = InvStdDev (features) : [363 x *] -> [363]
MPI Rank 2: Validating --> MVNormalizedFeatures = PerDimMeanVarNormalization (features, MeanOfFeatures, InvStdOfFeatures) : [363 x *], [363], [363] -> [363 x *]
MPI Rank 2: Validating --> W0*features = Times (W0, MVNormalizedFeatures) : [512 x 363], [363 x *] -> [512 x *]
MPI Rank 2: Validating --> B0 = LearnableParameter() :  -> [512 x 1]
MPI Rank 2: Validating --> W0*features+B0 = Plus (W0*features, B0) : [512 x *], [512 x 1] -> [512 x 1 x *]
MPI Rank 2: Validating --> H1 = Sigmoid (W0*features+B0) : [512 x 1 x *] -> [512 x 1 x *]
MPI Rank 2: Validating --> W1*H1 = Times (W1, H1) : [512 x 512], [512 x 1 x *] -> [512 x 1 x *]
MPI Rank 2: Validating --> B1 = LearnableParameter() :  -> [512 x 1]
MPI Rank 2: Validating --> W1*H1+B1 = Plus (W1*H1, B1) : [512 x 1 x *], [512 x 1] -> [512 x 1 x *]
MPI Rank 2: Validating --> H2 = Sigmoid (W1*H1+B1) : [512 x 1 x *] -> [512 x 1 x *]
MPI Rank 2: Validating --> W2*H1 = Times (W2, H2) : [132 x 512], [512 x 1 x *] -> [132 x 1 x *]
MPI Rank 2: Validating --> B2 = LearnableParameter() :  -> [132 x 1]
MPI Rank 2: Validating --> HLast = Plus (W2*H1, B2) : [132 x 1 x *], [132 x 1] -> [132 x 1 x *]
MPI Rank 2: Validating --> CrossEntropyWithSoftmax = CrossEntropyWithSoftmax (labels, HLast) : [132 x *], [132 x 1 x *] -> [1]
MPI Rank 2: Validating --> EvalClassificationError = ClassificationError (labels, HLast) : [132 x *], [132 x 1 x *] -> [1]
MPI Rank 2: Validating --> PosteriorProb = Softmax (HLast) : [132 x 1 x *] -> [132 x 1 x *]
MPI Rank 2: Validating --> Prior = Mean (labels) : [132 x *] -> [132]
MPI Rank 2: Validating --> LogOfPrior = Log (Prior) : [132] -> [132]
MPI Rank 2: Validating --> ScaledLogLikelihood = Minus (HLast, LogOfPrior) : [132 x 1 x *], [132] -> [132 x 1 x *]
MPI Rank 2: 
MPI Rank 2: Validating network. 17 nodes to process in pass 2.
MPI Rank 2: 
MPI Rank 2: 
MPI Rank 2: Validating network, final pass.
MPI Rank 2: 
MPI Rank 2: 
MPI Rank 2: 
MPI Rank 2: 12 out of 25 nodes do not share the minibatch layout with the input data.
MPI Rank 2: 
MPI Rank 2: Post-processing network complete.
MPI Rank 2: 
MPI Rank 2: 08/16/2016 03:02:55: Created model with 25 nodes on CPU.
MPI Rank 2: 
MPI Rank 2: 08/16/2016 03:02:55: Training criterion node(s):
MPI Rank 2: 08/16/2016 03:02:55: 	CrossEntropyWithSoftmax = CrossEntropyWithSoftmax
MPI Rank 2: 
<<<<<<< HEAD
MPI Rank 2: 05/03/2016 14:21:58: 	EvalClassificationError = ClassificationError
=======
MPI Rank 2: 08/16/2016 03:02:55: Evaluation criterion node(s):
MPI Rank 2: 08/16/2016 03:02:55: 	EvalErrorPrediction = ErrorPrediction
>>>>>>> 8493f118
MPI Rank 2: 
MPI Rank 2: 
MPI Rank 2: Allocating matrices for forward and/or backward propagation.
MPI Rank 2: 
MPI Rank 2: Memory Sharing: Out of 40 matrices, 19 are shared as 8, and 21 are not shared.
MPI Rank 2: 
MPI Rank 2: 	{ H1 : [512 x 1 x *]
MPI Rank 2: 	  W0*features : [512 x *] (gradient) }
MPI Rank 2: 	{ W0*features+B0 : [512 x 1 x *] (gradient)
MPI Rank 2: 	  W1*H1 : [512 x 1 x *] }
MPI Rank 2: 	{ W0 : [512 x 363] (gradient)
MPI Rank 2: 	  W0*features+B0 : [512 x 1 x *] }
MPI Rank 2: 	{ W1 : [512 x 512] (gradient)
MPI Rank 2: 	  W1*H1+B1 : [512 x 1 x *] }
MPI Rank 2: 	{ H2 : [512 x 1 x *]
MPI Rank 2: 	  W1*H1 : [512 x 1 x *] (gradient) }
MPI Rank 2: 	{ B0 : [512 x 1] (gradient)
MPI Rank 2: 	  H1 : [512 x 1 x *] (gradient)
MPI Rank 2: 	  W1*H1+B1 : [512 x 1 x *] (gradient)
MPI Rank 2: 	  W2*H1 : [132 x 1 x *] }
MPI Rank 2: 	{ HLast : [132 x 1 x *]
MPI Rank 2: 	  W2 : [132 x 512] (gradient) }
MPI Rank 2: 	{ B1 : [512 x 1] (gradient)
MPI Rank 2: 	  H2 : [512 x 1 x *] (gradient)
MPI Rank 2: 	  HLast : [132 x 1 x *] (gradient) }
MPI Rank 2: 
MPI Rank 2: 
MPI Rank 2: 08/16/2016 03:02:55: Training 516740 parameters in 6 out of 6 parameter tensors and 15 nodes with gradient:
MPI Rank 2: 
<<<<<<< HEAD
MPI Rank 2: 0000000000000000: {[EvalClassificationError Gradient[1]] [InvStdOfFeatures Gradient[363]] [LogOfPrior Gradient[132]] [MVNormalizedFeatures Gradient[363 x *]] [MeanOfFeatures Gradient[363]] [PosteriorProb Gradient[132 x 1 x *]] [PosteriorProb Value[132 x 1 x *]] [Prior Gradient[132]] [ScaledLogLikelihood Gradient[132 x 1 x *]] [features Gradient[363 x *]] [labels Gradient[132 x *]] }
MPI Rank 2: 000000A647836CF0: {[MeanOfFeatures Value[363]] }
MPI Rank 2: 000000A647836F70: {[InvStdOfFeatures Value[363]] }
MPI Rank 2: 000000A6478371F0: {[features Value[363 x *]] }
MPI Rank 2: 000000A647837650: {[W0 Value[512 x 363]] }
MPI Rank 2: 000000A647837AB0: {[B0 Value[512 x 1]] }
MPI Rank 2: 000000A650C588B0: {[W1 Value[512 x 512]] }
MPI Rank 2: 000000A650C589F0: {[B1 Value[512 x 1]] }
MPI Rank 2: 000000A650C58DB0: {[EvalClassificationError Value[1]] }
MPI Rank 2: 000000A650C58E50: {[CrossEntropyWithSoftmax Value[1]] }
MPI Rank 2: 000000A650C58EF0: {[MVNormalizedFeatures Value[363 x *]] }
MPI Rank 2: 000000A650C58F90: {[W0*features Value[512 x *]] }
MPI Rank 2: 000000A650C590D0: {[LogOfPrior Value[132]] }
MPI Rank 2: 000000A650C59170: {[W0 Gradient[512 x 363]] [W0*features+B0 Value[512 x 1 x *]] }
MPI Rank 2: 000000A650C59210: {[H1 Value[512 x 1 x *]] [W0*features Gradient[512 x *]] }
MPI Rank 2: 000000A650C592B0: {[W0*features+B0 Gradient[512 x 1 x *]] [W1*H1 Value[512 x 1 x *]] }
MPI Rank 2: 000000A650C59350: {[H2 Value[512 x 1 x *]] [W1*H1 Gradient[512 x 1 x *]] }
MPI Rank 2: 000000A650C59530: {[B0 Gradient[512 x 1]] [H1 Gradient[512 x 1 x *]] [W1*H1+B1 Gradient[512 x 1 x *]] [W2*H1 Value[132 x 1 x *]] }
MPI Rank 2: 000000A650C595D0: {[HLast Value[132 x 1 x *]] [W2 Gradient[132 x 512]] }
MPI Rank 2: 000000A650C59D50: {[B2 Value[132 x 1]] }
MPI Rank 2: 000000A650C59F30: {[CrossEntropyWithSoftmax Gradient[1]] }
MPI Rank 2: 000000A650C5A070: {[B1 Gradient[512 x 1]] [H2 Gradient[512 x 1 x *]] [HLast Gradient[132 x 1 x *]] }
MPI Rank 2: 000000A650C5A1B0: {[W1 Gradient[512 x 512]] [W1*H1+B1 Value[512 x 1 x *]] }
MPI Rank 2: 000000A650C5A250: {[labels Value[132 x *]] }
MPI Rank 2: 000000A650C5A2F0: {[ScaledLogLikelihood Value[132 x 1 x *]] }
MPI Rank 2: 000000A650C5A390: {[W2 Value[132 x 512]] }
MPI Rank 2: 000000A650C5A430: {[Prior Value[132]] }
MPI Rank 2: 000000A650D7AB40: {[B2 Gradient[132 x 1]] }
MPI Rank 2: 000000A650D7C4E0: {[W2*H1 Gradient[132 x 1 x *]] }
=======
MPI Rank 2: 08/16/2016 03:02:55: 	Node 'B0' (LearnableParameter operation) : [512 x 1]
MPI Rank 2: 08/16/2016 03:02:55: 	Node 'B1' (LearnableParameter operation) : [512 x 1]
MPI Rank 2: 08/16/2016 03:02:55: 	Node 'B2' (LearnableParameter operation) : [132 x 1]
MPI Rank 2: 08/16/2016 03:02:55: 	Node 'W0' (LearnableParameter operation) : [512 x 363]
MPI Rank 2: 08/16/2016 03:02:55: 	Node 'W1' (LearnableParameter operation) : [512 x 512]
MPI Rank 2: 08/16/2016 03:02:55: 	Node 'W2' (LearnableParameter operation) : [132 x 512]
>>>>>>> 8493f118
MPI Rank 2: 
MPI Rank 2: 
MPI Rank 2: 08/16/2016 03:02:55: Precomputing --> 3 PreCompute nodes found.
MPI Rank 2: 
MPI Rank 2: 08/16/2016 03:02:55: 	MeanOfFeatures = Mean()
MPI Rank 2: 08/16/2016 03:02:55: 	InvStdOfFeatures = InvStdDev()
MPI Rank 2: 08/16/2016 03:02:55: 	Prior = Mean()
MPI Rank 2: minibatchiterator: epoch 0: frames [0..252734] (first utterance at frame 0), data subset 0 of 1, with 1 datapasses
MPI Rank 2: requiredata: determined feature kind as 33-dimensional 'USER' with frame shift 10.0 ms
MPI Rank 2: 
MPI Rank 2: 08/16/2016 03:02:57: Precomputing --> Completed.
MPI Rank 2: 
MPI Rank 2: 
MPI Rank 2: 08/16/2016 03:02:57: Starting Epoch 1: learning rate per sample = 0.015625  effective momentum = 0.900000  momentum as time constant = 607.4 samples
MPI Rank 2: minibatchiterator: epoch 0: frames [0..20480] (first utterance at frame 0), data subset 2 of 3, with 1 datapasses
MPI Rank 2: 
<<<<<<< HEAD
MPI Rank 2: 05/03/2016 14:21:59: Starting minibatch loop, DataParallelSGD training (MyRank = 2, NumNodes = 3, NumGradientBits = 32), distributed reading is ENABLED.
MPI Rank 2: 05/03/2016 14:22:00:  Epoch[ 1 of 3]-Minibatch[   1-  10, 3.13%]: CrossEntropyWithSoftmax = 4.46944914 * 640; EvalClassificationError = 0.90781250 * 640; time = 0.9013s; samplesPerSecond = 710.1
MPI Rank 2: 05/03/2016 14:22:01:  Epoch[ 1 of 3]-Minibatch[  11-  20, 6.25%]: CrossEntropyWithSoftmax = 4.22299974 * 640; EvalClassificationError = 0.90156250 * 640; time = 0.9866s; samplesPerSecond = 648.7
MPI Rank 2: 05/03/2016 14:22:02:  Epoch[ 1 of 3]-Minibatch[  21-  30, 9.38%]: CrossEntropyWithSoftmax = 3.93971317 * 640; EvalClassificationError = 0.84687500 * 640; time = 1.0695s; samplesPerSecond = 598.4
MPI Rank 2: 05/03/2016 14:22:03:  Epoch[ 1 of 3]-Minibatch[  31-  40, 12.50%]: CrossEntropyWithSoftmax = 3.92341645 * 640; EvalClassificationError = 0.90468750 * 640; time = 1.1540s; samplesPerSecond = 554.6
MPI Rank 2: 05/03/2016 14:22:04:  Epoch[ 1 of 3]-Minibatch[  41-  50, 15.63%]: CrossEntropyWithSoftmax = 3.84074398 * 640; EvalClassificationError = 0.91093750 * 640; time = 0.9879s; samplesPerSecond = 647.8
MPI Rank 2: 05/03/2016 14:22:05:  Epoch[ 1 of 3]-Minibatch[  51-  60, 18.75%]: CrossEntropyWithSoftmax = 3.71252058 * 640; EvalClassificationError = 0.88437500 * 640; time = 1.1188s; samplesPerSecond = 572.1
MPI Rank 2: 05/03/2016 14:22:06:  Epoch[ 1 of 3]-Minibatch[  61-  70, 21.88%]: CrossEntropyWithSoftmax = 3.51563305 * 640; EvalClassificationError = 0.82500000 * 640; time = 1.1285s; samplesPerSecond = 567.1
MPI Rank 2: 05/03/2016 14:22:07:  Epoch[ 1 of 3]-Minibatch[  71-  80, 25.00%]: CrossEntropyWithSoftmax = 3.49348925 * 640; EvalClassificationError = 0.81093750 * 640; time = 0.9260s; samplesPerSecond = 691.1
MPI Rank 2: 05/03/2016 14:22:08:  Epoch[ 1 of 3]-Minibatch[  81-  90, 28.13%]: CrossEntropyWithSoftmax = 3.34739941 * 640; EvalClassificationError = 0.76562500 * 640; time = 1.1329s; samplesPerSecond = 564.9
MPI Rank 2: 05/03/2016 14:22:09:  Epoch[ 1 of 3]-Minibatch[  91- 100, 31.25%]: CrossEntropyWithSoftmax = 3.51960765 * 640; EvalClassificationError = 0.79843750 * 640; time = 1.1181s; samplesPerSecond = 572.4
MPI Rank 2: 05/03/2016 14:22:10:  Epoch[ 1 of 3]-Minibatch[ 101- 110, 34.38%]: CrossEntropyWithSoftmax = 3.24655864 * 640; EvalClassificationError = 0.80312500 * 640; time = 0.9809s; samplesPerSecond = 652.5
MPI Rank 2: 05/03/2016 14:22:11:  Epoch[ 1 of 3]-Minibatch[ 111- 120, 37.50%]: CrossEntropyWithSoftmax = 3.33397441 * 640; EvalClassificationError = 0.80000000 * 640; time = 1.0724s; samplesPerSecond = 596.8
MPI Rank 2: 05/03/2016 14:22:12:  Epoch[ 1 of 3]-Minibatch[ 121- 130, 40.63%]: CrossEntropyWithSoftmax = 3.17780763 * 640; EvalClassificationError = 0.77031250 * 640; time = 0.9957s; samplesPerSecond = 642.7
MPI Rank 2: 05/03/2016 14:22:13:  Epoch[ 1 of 3]-Minibatch[ 131- 140, 43.75%]: CrossEntropyWithSoftmax = 3.09845652 * 640; EvalClassificationError = 0.76875000 * 640; time = 1.0632s; samplesPerSecond = 601.9
MPI Rank 2: 05/03/2016 14:22:14:  Epoch[ 1 of 3]-Minibatch[ 141- 150, 46.88%]: CrossEntropyWithSoftmax = 3.06458017 * 640; EvalClassificationError = 0.72968750 * 640; time = 1.1024s; samplesPerSecond = 580.5
MPI Rank 2: 05/03/2016 14:22:15:  Epoch[ 1 of 3]-Minibatch[ 151- 160, 50.00%]: CrossEntropyWithSoftmax = 2.91633300 * 640; EvalClassificationError = 0.69531250 * 640; time = 1.0100s; samplesPerSecond = 633.7
MPI Rank 2: 05/03/2016 14:22:17:  Epoch[ 1 of 3]-Minibatch[ 161- 170, 53.13%]: CrossEntropyWithSoftmax = 2.90607240 * 640; EvalClassificationError = 0.73281250 * 640; time = 1.1250s; samplesPerSecond = 568.9
MPI Rank 2: 05/03/2016 14:22:18:  Epoch[ 1 of 3]-Minibatch[ 171- 180, 56.25%]: CrossEntropyWithSoftmax = 2.74094816 * 640; EvalClassificationError = 0.65937500 * 640; time = 1.0033s; samplesPerSecond = 637.9
MPI Rank 2: 05/03/2016 14:22:19:  Epoch[ 1 of 3]-Minibatch[ 181- 190, 59.38%]: CrossEntropyWithSoftmax = 2.67087650 * 640; EvalClassificationError = 0.67343750 * 640; time = 1.0628s; samplesPerSecond = 602.2
MPI Rank 2: 05/03/2016 14:22:20:  Epoch[ 1 of 3]-Minibatch[ 191- 200, 62.50%]: CrossEntropyWithSoftmax = 2.67608835 * 640; EvalClassificationError = 0.66406250 * 640; time = 1.2599s; samplesPerSecond = 508.0
MPI Rank 2: 05/03/2016 14:22:21:  Epoch[ 1 of 3]-Minibatch[ 201- 210, 65.63%]: CrossEntropyWithSoftmax = 2.54732625 * 640; EvalClassificationError = 0.62968750 * 640; time = 0.8931s; samplesPerSecond = 716.6
MPI Rank 2: 05/03/2016 14:22:22:  Epoch[ 1 of 3]-Minibatch[ 211- 220, 68.75%]: CrossEntropyWithSoftmax = 2.61925401 * 640; EvalClassificationError = 0.67343750 * 640; time = 1.0340s; samplesPerSecond = 619.0
MPI Rank 2: 05/03/2016 14:22:23:  Epoch[ 1 of 3]-Minibatch[ 221- 230, 71.88%]: CrossEntropyWithSoftmax = 2.52388257 * 640; EvalClassificationError = 0.65781250 * 640; time = 1.1379s; samplesPerSecond = 562.4
MPI Rank 2: 05/03/2016 14:22:24:  Epoch[ 1 of 3]-Minibatch[ 231- 240, 75.00%]: CrossEntropyWithSoftmax = 2.47544367 * 640; EvalClassificationError = 0.63437500 * 640; time = 1.0321s; samplesPerSecond = 620.1
MPI Rank 2: 05/03/2016 14:22:25:  Epoch[ 1 of 3]-Minibatch[ 241- 250, 78.13%]: CrossEntropyWithSoftmax = 2.43264910 * 640; EvalClassificationError = 0.61406250 * 640; time = 1.1227s; samplesPerSecond = 570.1
MPI Rank 2: 05/03/2016 14:22:26:  Epoch[ 1 of 3]-Minibatch[ 251- 260, 81.25%]: CrossEntropyWithSoftmax = 2.41728478 * 640; EvalClassificationError = 0.63125000 * 640; time = 1.0463s; samplesPerSecond = 611.7
MPI Rank 2: 05/03/2016 14:22:27:  Epoch[ 1 of 3]-Minibatch[ 261- 270, 84.38%]: CrossEntropyWithSoftmax = 2.17674570 * 640; EvalClassificationError = 0.57812500 * 640; time = 1.0363s; samplesPerSecond = 617.6
MPI Rank 2: 05/03/2016 14:22:28:  Epoch[ 1 of 3]-Minibatch[ 271- 280, 87.50%]: CrossEntropyWithSoftmax = 2.31020700 * 640; EvalClassificationError = 0.64062500 * 640; time = 1.0699s; samplesPerSecond = 598.2
MPI Rank 2: 05/03/2016 14:22:29:  Epoch[ 1 of 3]-Minibatch[ 281- 290, 90.63%]: CrossEntropyWithSoftmax = 2.26400392 * 640; EvalClassificationError = 0.61093750 * 640; time = 1.0704s; samplesPerSecond = 597.9
MPI Rank 2: 05/03/2016 14:22:31:  Epoch[ 1 of 3]-Minibatch[ 291- 300, 93.75%]: CrossEntropyWithSoftmax = 2.15884952 * 640; EvalClassificationError = 0.58281250 * 640; time = 1.1757s; samplesPerSecond = 544.4
MPI Rank 2: 05/03/2016 14:22:32:  Epoch[ 1 of 3]-Minibatch[ 301- 310, 96.88%]: CrossEntropyWithSoftmax = 2.22712615 * 640; EvalClassificationError = 0.59218750 * 640; time = 1.0125s; samplesPerSecond = 632.1
MPI Rank 2: 05/03/2016 14:22:32:  Epoch[ 1 of 3]-Minibatch[ 311- 320, 100.00%]: CrossEntropyWithSoftmax = 2.25604560 * 640; EvalClassificationError = 0.60625000 * 640; time = 0.9460s; samplesPerSecond = 676.6
MPI Rank 2: 05/03/2016 14:22:33: Finished Epoch[ 1 of 3]: [Training] CrossEntropyWithSoftmax = 3.00704645 * 20480; EvalClassificationError = 0.72827148 * 20480; totalSamplesSeen = 20480; learningRatePerSample = 0.015625; epochTime=33.8955s
=======
MPI Rank 2: 08/16/2016 03:02:57: Starting minibatch loop, DataParallelSGD training (MyRank = 2, NumNodes = 3, NumGradientBits = 32), distributed reading is ENABLED.
MPI Rank 2: 08/16/2016 03:02:57:  Epoch[ 1 of 3]-Minibatch[   1-  10, 3.13%]: CrossEntropyWithSoftmax = 4.56731197 * 640; EvalErrorPrediction = 0.91718750 * 640; time = 0.0829s; samplesPerSecond = 7722.7
MPI Rank 2: 08/16/2016 03:02:57:  Epoch[ 1 of 3]-Minibatch[  11-  20, 6.25%]: CrossEntropyWithSoftmax = 4.31208884 * 640; EvalErrorPrediction = 0.92812500 * 640; time = 0.0881s; samplesPerSecond = 7266.9
MPI Rank 2: 08/16/2016 03:02:57:  Epoch[ 1 of 3]-Minibatch[  21-  30, 9.38%]: CrossEntropyWithSoftmax = 3.97319817 * 640; EvalErrorPrediction = 0.87343750 * 640; time = 0.0901s; samplesPerSecond = 7102.3
MPI Rank 2: 08/16/2016 03:02:58:  Epoch[ 1 of 3]-Minibatch[  31-  40, 12.50%]: CrossEntropyWithSoftmax = 3.73308074 * 640; EvalErrorPrediction = 0.84531250 * 640; time = 0.0921s; samplesPerSecond = 6947.8
MPI Rank 2: 08/16/2016 03:02:58:  Epoch[ 1 of 3]-Minibatch[  41-  50, 15.63%]: CrossEntropyWithSoftmax = 3.83238171 * 640; EvalErrorPrediction = 0.86406250 * 640; time = 0.0820s; samplesPerSecond = 7803.8
MPI Rank 2: 08/16/2016 03:02:58:  Epoch[ 1 of 3]-Minibatch[  51-  60, 18.75%]: CrossEntropyWithSoftmax = 3.69914127 * 640; EvalErrorPrediction = 0.86093750 * 640; time = 0.0791s; samplesPerSecond = 8095.6
MPI Rank 2: 08/16/2016 03:02:58:  Epoch[ 1 of 3]-Minibatch[  61-  70, 21.88%]: CrossEntropyWithSoftmax = 3.40238447 * 640; EvalErrorPrediction = 0.77812500 * 640; time = 0.0799s; samplesPerSecond = 8014.1
MPI Rank 2: 08/16/2016 03:02:58:  Epoch[ 1 of 3]-Minibatch[  71-  80, 25.00%]: CrossEntropyWithSoftmax = 3.51740172 * 640; EvalErrorPrediction = 0.83750000 * 640; time = 0.0788s; samplesPerSecond = 8117.4
MPI Rank 2: 08/16/2016 03:02:58:  Epoch[ 1 of 3]-Minibatch[  81-  90, 28.13%]: CrossEntropyWithSoftmax = 3.50059647 * 640; EvalErrorPrediction = 0.81250000 * 640; time = 0.0787s; samplesPerSecond = 8129.0
MPI Rank 2: 08/16/2016 03:02:58:  Epoch[ 1 of 3]-Minibatch[  91- 100, 31.25%]: CrossEntropyWithSoftmax = 3.39301391 * 640; EvalErrorPrediction = 0.80156250 * 640; time = 0.0875s; samplesPerSecond = 7312.1
MPI Rank 2: 08/16/2016 03:02:58:  Epoch[ 1 of 3]-Minibatch[ 101- 110, 34.38%]: CrossEntropyWithSoftmax = 3.48831974 * 640; EvalErrorPrediction = 0.82187500 * 640; time = 0.0932s; samplesPerSecond = 6867.2
MPI Rank 2: 08/16/2016 03:02:58:  Epoch[ 1 of 3]-Minibatch[ 111- 120, 37.50%]: CrossEntropyWithSoftmax = 3.23814511 * 640; EvalErrorPrediction = 0.77031250 * 640; time = 0.0912s; samplesPerSecond = 7019.5
MPI Rank 2: 08/16/2016 03:02:58:  Epoch[ 1 of 3]-Minibatch[ 121- 130, 40.63%]: CrossEntropyWithSoftmax = 3.14333315 * 640; EvalErrorPrediction = 0.76093750 * 640; time = 0.0794s; samplesPerSecond = 8062.9
MPI Rank 2: 08/16/2016 03:02:58:  Epoch[ 1 of 3]-Minibatch[ 131- 140, 43.75%]: CrossEntropyWithSoftmax = 3.01547608 * 640; EvalErrorPrediction = 0.73906250 * 640; time = 0.0765s; samplesPerSecond = 8362.4
MPI Rank 2: 08/16/2016 03:02:58:  Epoch[ 1 of 3]-Minibatch[ 141- 150, 46.88%]: CrossEntropyWithSoftmax = 2.91114572 * 640; EvalErrorPrediction = 0.71093750 * 640; time = 0.0802s; samplesPerSecond = 7980.1
MPI Rank 2: 08/16/2016 03:02:59:  Epoch[ 1 of 3]-Minibatch[ 151- 160, 50.00%]: CrossEntropyWithSoftmax = 3.06450544 * 640; EvalErrorPrediction = 0.74375000 * 640; time = 0.0812s; samplesPerSecond = 7877.5
MPI Rank 2: 08/16/2016 03:02:59:  Epoch[ 1 of 3]-Minibatch[ 161- 170, 53.13%]: CrossEntropyWithSoftmax = 2.77009530 * 640; EvalErrorPrediction = 0.69531250 * 640; time = 0.0799s; samplesPerSecond = 8007.2
MPI Rank 2: 08/16/2016 03:02:59:  Epoch[ 1 of 3]-Minibatch[ 171- 180, 56.25%]: CrossEntropyWithSoftmax = 2.67234651 * 640; EvalErrorPrediction = 0.64531250 * 640; time = 0.0793s; samplesPerSecond = 8074.3
MPI Rank 2: 08/16/2016 03:02:59:  Epoch[ 1 of 3]-Minibatch[ 181- 190, 59.38%]: CrossEntropyWithSoftmax = 2.76324351 * 640; EvalErrorPrediction = 0.69843750 * 640; time = 0.0796s; samplesPerSecond = 8040.0
MPI Rank 2: 08/16/2016 03:02:59:  Epoch[ 1 of 3]-Minibatch[ 191- 200, 62.50%]: CrossEntropyWithSoftmax = 2.70050371 * 640; EvalErrorPrediction = 0.68125000 * 640; time = 0.0808s; samplesPerSecond = 7921.2
MPI Rank 2: 08/16/2016 03:02:59:  Epoch[ 1 of 3]-Minibatch[ 201- 210, 65.63%]: CrossEntropyWithSoftmax = 2.56019321 * 640; EvalErrorPrediction = 0.65312500 * 640; time = 0.0805s; samplesPerSecond = 7947.9
MPI Rank 2: 08/16/2016 03:02:59:  Epoch[ 1 of 3]-Minibatch[ 211- 220, 68.75%]: CrossEntropyWithSoftmax = 2.56796076 * 640; EvalErrorPrediction = 0.63906250 * 640; time = 0.0809s; samplesPerSecond = 7913.3
MPI Rank 2: 08/16/2016 03:02:59:  Epoch[ 1 of 3]-Minibatch[ 221- 230, 71.88%]: CrossEntropyWithSoftmax = 2.51054678 * 640; EvalErrorPrediction = 0.65000000 * 640; time = 0.0804s; samplesPerSecond = 7957.1
MPI Rank 2: 08/16/2016 03:02:59:  Epoch[ 1 of 3]-Minibatch[ 231- 240, 75.00%]: CrossEntropyWithSoftmax = 2.52174440 * 640; EvalErrorPrediction = 0.65468750 * 640; time = 0.0837s; samplesPerSecond = 7642.4
MPI Rank 2: 08/16/2016 03:02:59:  Epoch[ 1 of 3]-Minibatch[ 241- 250, 78.13%]: CrossEntropyWithSoftmax = 2.45943276 * 640; EvalErrorPrediction = 0.62812500 * 640; time = 0.0807s; samplesPerSecond = 7928.1
MPI Rank 2: 08/16/2016 03:02:59:  Epoch[ 1 of 3]-Minibatch[ 251- 260, 81.25%]: CrossEntropyWithSoftmax = 2.36070249 * 640; EvalErrorPrediction = 0.62031250 * 640; time = 0.0823s; samplesPerSecond = 7778.5
MPI Rank 2: 08/16/2016 03:02:59:  Epoch[ 1 of 3]-Minibatch[ 261- 270, 84.38%]: CrossEntropyWithSoftmax = 2.22167451 * 640; EvalErrorPrediction = 0.58125000 * 640; time = 0.0803s; samplesPerSecond = 7965.4
MPI Rank 2: 08/16/2016 03:02:59:  Epoch[ 1 of 3]-Minibatch[ 271- 280, 87.50%]: CrossEntropyWithSoftmax = 2.48104679 * 640; EvalErrorPrediction = 0.66093750 * 640; time = 0.0804s; samplesPerSecond = 7962.3
MPI Rank 2: 08/16/2016 03:03:00:  Epoch[ 1 of 3]-Minibatch[ 281- 290, 90.63%]: CrossEntropyWithSoftmax = 2.23253341 * 640; EvalErrorPrediction = 0.58906250 * 640; time = 0.0824s; samplesPerSecond = 7771.2
MPI Rank 2: 08/16/2016 03:03:00:  Epoch[ 1 of 3]-Minibatch[ 291- 300, 93.75%]: CrossEntropyWithSoftmax = 2.22145217 * 640; EvalErrorPrediction = 0.60312500 * 640; time = 0.0798s; samplesPerSecond = 8025.0
MPI Rank 2: 08/16/2016 03:03:00:  Epoch[ 1 of 3]-Minibatch[ 301- 310, 96.88%]: CrossEntropyWithSoftmax = 2.21771674 * 640; EvalErrorPrediction = 0.58125000 * 640; time = 0.0807s; samplesPerSecond = 7928.7
MPI Rank 2: 08/16/2016 03:03:00:  Epoch[ 1 of 3]-Minibatch[ 311- 320, 100.00%]: CrossEntropyWithSoftmax = 2.19995418 * 640; EvalErrorPrediction = 0.59843750 * 640; time = 0.0814s; samplesPerSecond = 7863.9
MPI Rank 2: 08/16/2016 03:03:00: Finished Epoch[ 1 of 3]: [Training] CrossEntropyWithSoftmax = 3.00789599 * 20480; EvalErrorPrediction = 0.72641602 * 20480; totalSamplesSeen = 20480; learningRatePerSample = 0.015625; epochTime=2.66356s
>>>>>>> 8493f118
MPI Rank 2: 
MPI Rank 2: 08/16/2016 03:03:00: Starting Epoch 2: learning rate per sample = 0.001953  effective momentum = 0.656119  momentum as time constant = 607.5 samples
MPI Rank 2: minibatchiterator: epoch 1: frames [20480..40960] (first utterance at frame 20480), data subset 2 of 3, with 1 datapasses
MPI Rank 2: 
<<<<<<< HEAD
MPI Rank 2: 05/03/2016 14:22:33: Starting minibatch loop, DataParallelSGD training (MyRank = 2, NumNodes = 3, NumGradientBits = 32), distributed reading is ENABLED.
MPI Rank 2: 05/03/2016 14:22:34:  Epoch[ 2 of 3]-Minibatch[   1-  10, 12.50%]: CrossEntropyWithSoftmax = 2.10257504 * 2560; EvalClassificationError = 0.56484375 * 2560; time = 1.3139s; samplesPerSecond = 1948.4
MPI Rank 2: 05/03/2016 14:22:35:  Epoch[ 2 of 3]-Minibatch[  11-  20, 25.00%]: CrossEntropyWithSoftmax = 2.00548602 * 2560; EvalClassificationError = 0.54843750 * 2560; time = 1.1693s; samplesPerSecond = 2189.3
MPI Rank 2: 05/03/2016 14:22:36:  Epoch[ 2 of 3]-Minibatch[  21-  30, 37.50%]: CrossEntropyWithSoftmax = 2.00766993 * 2560; EvalClassificationError = 0.54960937 * 2560; time = 1.2047s; samplesPerSecond = 2125.0
MPI Rank 2: 05/03/2016 14:22:38:  Epoch[ 2 of 3]-Minibatch[  31-  40, 50.00%]: CrossEntropyWithSoftmax = 1.92049433 * 2560; EvalClassificationError = 0.53281250 * 2560; time = 1.2677s; samplesPerSecond = 2019.4
MPI Rank 2: 05/03/2016 14:22:39:  Epoch[ 2 of 3]-Minibatch[  41-  50, 62.50%]: CrossEntropyWithSoftmax = 1.90178368 * 2560; EvalClassificationError = 0.52265625 * 2560; time = 1.0576s; samplesPerSecond = 2420.6
MPI Rank 2: 05/03/2016 14:22:40:  Epoch[ 2 of 3]-Minibatch[  51-  60, 75.00%]: CrossEntropyWithSoftmax = 1.91359460 * 2560; EvalClassificationError = 0.53984375 * 2560; time = 1.1673s; samplesPerSecond = 2193.1
MPI Rank 2: 05/03/2016 14:22:41:  Epoch[ 2 of 3]-Minibatch[  61-  70, 87.50%]: CrossEntropyWithSoftmax = 1.91765117 * 2560; EvalClassificationError = 0.53125000 * 2560; time = 1.2955s; samplesPerSecond = 1976.1
MPI Rank 2: 05/03/2016 14:22:42:  Epoch[ 2 of 3]-Minibatch[  71-  80, 100.00%]: CrossEntropyWithSoftmax = 1.87682822 * 2560; EvalClassificationError = 0.52890625 * 2560; time = 1.1883s; samplesPerSecond = 2154.4
MPI Rank 2: 05/03/2016 14:22:42: Finished Epoch[ 2 of 3]: [Training] CrossEntropyWithSoftmax = 1.95576037 * 20480; EvalClassificationError = 0.53979492 * 20480; totalSamplesSeen = 40960; learningRatePerSample = 0.001953125; epochTime=9.75348s
=======
MPI Rank 2: 08/16/2016 03:03:00: Starting minibatch loop, DataParallelSGD training (MyRank = 2, NumNodes = 3, NumGradientBits = 32), distributed reading is ENABLED.
MPI Rank 2: 08/16/2016 03:03:00:  Epoch[ 2 of 3]-Minibatch[   1-  10, 12.50%]: CrossEntropyWithSoftmax = 2.09962837 * 2560; EvalErrorPrediction = 0.56132812 * 2560; time = 0.1413s; samplesPerSecond = 18119.0
MPI Rank 2: 08/16/2016 03:03:00:  Epoch[ 2 of 3]-Minibatch[  11-  20, 25.00%]: CrossEntropyWithSoftmax = 2.02412398 * 2560; EvalErrorPrediction = 0.55000000 * 2560; time = 0.1389s; samplesPerSecond = 18436.9
MPI Rank 2: 08/16/2016 03:03:00:  Epoch[ 2 of 3]-Minibatch[  21-  30, 37.50%]: CrossEntropyWithSoftmax = 2.00477328 * 2560; EvalErrorPrediction = 0.54296875 * 2560; time = 0.1341s; samplesPerSecond = 19089.9
MPI Rank 2: 08/16/2016 03:03:01:  Epoch[ 2 of 3]-Minibatch[  31-  40, 50.00%]: CrossEntropyWithSoftmax = 1.99184389 * 2560; EvalErrorPrediction = 0.55273438 * 2560; time = 0.1382s; samplesPerSecond = 18530.4
MPI Rank 2: 08/16/2016 03:03:01:  Epoch[ 2 of 3]-Minibatch[  41-  50, 62.50%]: CrossEntropyWithSoftmax = 1.98267253 * 2560; EvalErrorPrediction = 0.54023438 * 2560; time = 0.1393s; samplesPerSecond = 18373.4
MPI Rank 2: 08/16/2016 03:03:01:  Epoch[ 2 of 3]-Minibatch[  51-  60, 75.00%]: CrossEntropyWithSoftmax = 1.93130618 * 2560; EvalErrorPrediction = 0.52773437 * 2560; time = 0.1338s; samplesPerSecond = 19131.2
MPI Rank 2: 08/16/2016 03:03:01:  Epoch[ 2 of 3]-Minibatch[  61-  70, 87.50%]: CrossEntropyWithSoftmax = 1.91975513 * 2560; EvalErrorPrediction = 0.51718750 * 2560; time = 0.1341s; samplesPerSecond = 19088.4
MPI Rank 2: 08/16/2016 03:03:01:  Epoch[ 2 of 3]-Minibatch[  71-  80, 100.00%]: CrossEntropyWithSoftmax = 1.90691429 * 2560; EvalErrorPrediction = 0.52734375 * 2560; time = 0.1372s; samplesPerSecond = 18663.5
MPI Rank 2: 08/16/2016 03:03:01: Finished Epoch[ 2 of 3]: [Training] CrossEntropyWithSoftmax = 1.98262721 * 20480; EvalErrorPrediction = 0.53994141 * 20480; totalSamplesSeen = 40960; learningRatePerSample = 0.001953125; epochTime=1.10871s
>>>>>>> 8493f118
MPI Rank 2: 
MPI Rank 2: 08/16/2016 03:03:01: Starting Epoch 3: learning rate per sample = 0.000098  effective momentum = 0.656119  momentum as time constant = 2429.9 samples
MPI Rank 2: minibatchiterator: epoch 2: frames [40960..61440] (first utterance at frame 40960), data subset 2 of 3, with 1 datapasses
MPI Rank 2: 
<<<<<<< HEAD
MPI Rank 2: 05/03/2016 14:22:42: Starting minibatch loop, DataParallelSGD training (MyRank = 2, NumNodes = 3, NumGradientBits = 32), distributed reading is ENABLED.
MPI Rank 2: 05/03/2016 14:22:44:  Epoch[ 3 of 3]-Minibatch[   1-  10, 50.00%]: CrossEntropyWithSoftmax = 1.88593946 * 10240; EvalClassificationError = 0.52529297 * 10240; time = 1.7741s; samplesPerSecond = 5771.8
MPI Rank 2: 05/03/2016 14:22:46:  Epoch[ 3 of 3]-Minibatch[  11-  20, 100.00%]: CrossEntropyWithSoftmax = 1.89384561 * 10240; EvalClassificationError = 0.51816406 * 10240; time = 1.7750s; samplesPerSecond = 5769.1
MPI Rank 2: 05/03/2016 14:22:46: Finished Epoch[ 3 of 3]: [Training] CrossEntropyWithSoftmax = 1.88989253 * 20480; EvalClassificationError = 0.52172852 * 20480; totalSamplesSeen = 61440; learningRatePerSample = 9.7656251e-005; epochTime=3.64446s
MPI Rank 2: 05/03/2016 14:22:46: CNTKCommandTrainEnd: speechTrain
=======
MPI Rank 2: 08/16/2016 03:03:01: Starting minibatch loop, DataParallelSGD training (MyRank = 2, NumNodes = 3, NumGradientBits = 32), distributed reading is ENABLED.
MPI Rank 2: 08/16/2016 03:03:02:  Epoch[ 3 of 3]-Minibatch[   1-  10, 50.00%]: CrossEntropyWithSoftmax = 1.90951136 * 10240; EvalErrorPrediction = 0.52617187 * 10240; time = 0.3813s; samplesPerSecond = 26856.3
MPI Rank 2: 08/16/2016 03:03:02:  Epoch[ 3 of 3]-Minibatch[  11-  20, 100.00%]: CrossEntropyWithSoftmax = 1.93082558 * 10240; EvalErrorPrediction = 0.54072266 * 10240; time = 0.3565s; samplesPerSecond = 28725.1
MPI Rank 2: 08/16/2016 03:03:02: Finished Epoch[ 3 of 3]: [Training] CrossEntropyWithSoftmax = 1.92016847 * 20480; EvalErrorPrediction = 0.53344727 * 20480; totalSamplesSeen = 61440; learningRatePerSample = 9.7656251e-005; epochTime=0.746861s
MPI Rank 2: 08/16/2016 03:03:02: CNTKCommandTrainEnd: speechTrain
>>>>>>> 8493f118
MPI Rank 2: 
MPI Rank 2: 08/16/2016 03:03:02: Action "train" complete.
MPI Rank 2: 
MPI Rank 2: 08/16/2016 03:03:02: __COMPLETED__
MPI Rank 2: ~MPIWrapper<|MERGE_RESOLUTION|>--- conflicted
+++ resolved
@@ -1,63 +1,55 @@
-CPU info:
-    CPU Model Name: Intel(R) Xeon(R) CPU E5-2630 v2 @ 2.60GHz
-    Hardware threads: 24
-    Total Memory: 268381192 kB
--------------------------------------------------------------------
-=== Running C:\Program Files\Microsoft MPI\Bin\/mpiexec.exe -n 3 C:\jenkins\workspace\CNTK-Test-Windows-W2\x64\release\cntk.exe configFile=C:\jenkins\workspace\CNTK-Test-Windows-W2\Tests\EndToEndTests\Speech\DNN/cntk.cntk currentDirectory=C:\jenkins\workspace\CNTK-Test-Windows-W2\Tests\EndToEndTests\Speech\Data RunDir=C:\Users\svcphil\AppData\Local\Temp\cntk-test-20160816030048.672180\Speech\DNN_ParallelNoQuantization@release_cpu DataDir=C:\jenkins\workspace\CNTK-Test-Windows-W2\Tests\EndToEndTests\Speech\Data ConfigDir=C:\jenkins\workspace\CNTK-Test-Windows-W2\Tests\EndToEndTests\Speech\DNN OutputDir=C:\Users\svcphil\AppData\Local\Temp\cntk-test-20160816030048.672180\Speech\DNN_ParallelNoQuantization@release_cpu DeviceId=-1 timestamping=true numCPUThreads=8 stderr=C:\Users\svcphil\AppData\Local\Temp\cntk-test-20160816030048.672180\Speech\DNN_ParallelNoQuantization@release_cpu/stderr
+=== Running C:\Program Files\Microsoft MPI\Bin\/mpiexec.exe -n 3 C:\jenkins\workspace\CNTK-Test-Windows-W2\x64\release\cntk.exe configFile=C:\jenkins\workspace\CNTK-Test-Windows-W2\Tests\EndToEndTests\Speech\DNN/cntk.cntk currentDirectory=C:\jenkins\workspace\CNTK-Test-Windows-W2\Tests\EndToEndTests\Speech\Data RunDir=C:\Users\svcphil\AppData\Local\Temp\cntk-test-20160503141958.750677\Speech\DNN_ParallelNoQuantization@release_cpu DataDir=C:\jenkins\workspace\CNTK-Test-Windows-W2\Tests\EndToEndTests\Speech\Data ConfigDir=C:\jenkins\workspace\CNTK-Test-Windows-W2\Tests\EndToEndTests\Speech\DNN OutputDir=C:\Users\svcphil\AppData\Local\Temp\cntk-test-20160503141958.750677\Speech\DNN_ParallelNoQuantization@release_cpu DeviceId=-1 timestamping=true numCPUThreads=8 stderr=C:\Users\svcphil\AppData\Local\Temp\cntk-test-20160503141958.750677\Speech\DNN_ParallelNoQuantization@release_cpu/stderr
 -------------------------------------------------------------------
 Build info: 
 
-		Built time: Aug 16 2016 02:54:53
-		Last modified date: Fri Aug 12 05:31:21 2016
+		Built time: May  3 2016 13:23:06
+		Last modified date: Mon Apr 18 00:00:12 2016
 		Build type: Release
 		Build target: GPU
 		With 1bit-SGD: no
-		Math lib: mkl
 		CUDA_PATH: C:\Program Files\NVIDIA GPU Computing Toolkit\CUDA\v7.5
-		CUB_PATH: c:\src\cub-1.4.1
+		CUB_PATH: C:\src\cub-1.4.1
 		CUDNN_PATH: c:\NVIDIA\cudnn-4.0\cuda
 		Build Branch: HEAD
-		Build SHA1: 026b1e772b963461e189f8f00aa7ed6951298f84
-		Built by svcphil on Philly-Pool3
-		Build Path: c:\Jenkins\workspace\CNTK-Build-Windows\Source\CNTK\
+		Build SHA1: af96f7cce6c3c78a4f1e9315e061291c79360e12
+		Built by svcphil on LIANA-09-w
+		Build Path: c:\jenkins\workspace\CNTK-Build-Windows\Source\CNTK\
 -------------------------------------------------------------------
 Changed current directory to C:\jenkins\workspace\CNTK-Test-Windows-W2\Tests\EndToEndTests\Speech\Data
 MPIWrapper: initializing MPI
 -------------------------------------------------------------------
 Build info: 
 
-		Built time: Aug 16 2016 02:54:53
-		Last modified date: Fri Aug 12 05:31:21 2016
+		Built time: May  3 2016 13:23:06
+		Last modified date: Mon Apr 18 00:00:12 2016
 		Build type: Release
 		Build target: GPU
 		With 1bit-SGD: no
-		Math lib: mkl
 		CUDA_PATH: C:\Program Files\NVIDIA GPU Computing Toolkit\CUDA\v7.5
-		CUB_PATH: c:\src\cub-1.4.1
+		CUB_PATH: C:\src\cub-1.4.1
 		CUDNN_PATH: c:\NVIDIA\cudnn-4.0\cuda
 		Build Branch: HEAD
-		Build SHA1: 026b1e772b963461e189f8f00aa7ed6951298f84
-		Built by svcphil on Philly-Pool3
-		Build Path: c:\Jenkins\workspace\CNTK-Build-Windows\Source\CNTK\
+		Build SHA1: af96f7cce6c3c78a4f1e9315e061291c79360e12
+		Built by svcphil on LIANA-09-w
+		Build Path: c:\jenkins\workspace\CNTK-Build-Windows\Source\CNTK\
 -------------------------------------------------------------------
 Changed current directory to C:\jenkins\workspace\CNTK-Test-Windows-W2\Tests\EndToEndTests\Speech\Data
 MPIWrapper: initializing MPI
 -------------------------------------------------------------------
 Build info: 
 
-		Built time: Aug 16 2016 02:54:53
-		Last modified date: Fri Aug 12 05:31:21 2016
+		Built time: May  3 2016 13:23:06
+		Last modified date: Mon Apr 18 00:00:12 2016
 		Build type: Release
 		Build target: GPU
 		With 1bit-SGD: no
-		Math lib: mkl
 		CUDA_PATH: C:\Program Files\NVIDIA GPU Computing Toolkit\CUDA\v7.5
-		CUB_PATH: c:\src\cub-1.4.1
+		CUB_PATH: C:\src\cub-1.4.1
 		CUDNN_PATH: c:\NVIDIA\cudnn-4.0\cuda
 		Build Branch: HEAD
-		Build SHA1: 026b1e772b963461e189f8f00aa7ed6951298f84
-		Built by svcphil on Philly-Pool3
-		Build Path: c:\Jenkins\workspace\CNTK-Build-Windows\Source\CNTK\
+		Build SHA1: af96f7cce6c3c78a4f1e9315e061291c79360e12
+		Built by svcphil on LIANA-09-w
+		Build Path: c:\jenkins\workspace\CNTK-Build-Windows\Source\CNTK\
 -------------------------------------------------------------------
 Changed current directory to C:\jenkins\workspace\CNTK-Test-Windows-W2\Tests\EndToEndTests\Speech\Data
 MPIWrapper: initializing MPI
@@ -65,19 +57,19 @@
 ping [requestnodes (before change)]: 3 nodes pinging each other
 ping [requestnodes (before change)]: 3 nodes pinging each other
 ping [requestnodes (before change)]: all 3 nodes responded
-ping [requestnodes (before change)]: all 3 nodes responded
 requestnodes [MPIWrapper]: using 3 out of 3 MPI nodes (3 requested); we (2) are in (participating)
 ping [requestnodes (before change)]: all 3 nodes responded
+ping [requestnodes (after change)]: 3 nodes pinging each other
+ping [requestnodes (before change)]: all 3 nodes responded
 requestnodes [MPIWrapper]: using 3 out of 3 MPI nodes (3 requested); we (1) are in (participating)
-ping [requestnodes (after change)]: 3 nodes pinging each other
 requestnodes [MPIWrapper]: using 3 out of 3 MPI nodes (3 requested); we (0) are in (participating)
 ping [requestnodes (after change)]: 3 nodes pinging each other
 ping [requestnodes (after change)]: 3 nodes pinging each other
 ping [requestnodes (after change)]: all 3 nodes responded
 ping [requestnodes (after change)]: all 3 nodes responded
 ping [requestnodes (after change)]: all 3 nodes responded
+mpihelper: we are cog 1 in a gearbox of 3
 mpihelper: we are cog 2 in a gearbox of 3
-mpihelper: we are cog 1 in a gearbox of 3
 mpihelper: we are cog 0 in a gearbox of 3
 ping [mpihelper]: 3 nodes pinging each other
 ping [mpihelper]: 3 nodes pinging each other
@@ -85,41 +77,46 @@
 ping [mpihelper]: all 3 nodes responded
 ping [mpihelper]: all 3 nodes responded
 ping [mpihelper]: all 3 nodes responded
-MPI Rank 0: 08/16/2016 03:02:49: Redirecting stderr to file C:\Users\svcphil\AppData\Local\Temp\cntk-test-20160816030048.672180\Speech\DNN_ParallelNoQuantization@release_cpu/stderr_speechTrain.logrank0
-MPI Rank 0: 08/16/2016 03:02:49: -------------------------------------------------------------------
-MPI Rank 0: 08/16/2016 03:02:49: Build info: 
-MPI Rank 0: 
-MPI Rank 0: 08/16/2016 03:02:49: 		Built time: Aug 16 2016 02:54:53
-MPI Rank 0: 08/16/2016 03:02:49: 		Last modified date: Fri Aug 12 05:31:21 2016
-MPI Rank 0: 08/16/2016 03:02:49: 		Build type: Release
-MPI Rank 0: 08/16/2016 03:02:49: 		Build target: GPU
-MPI Rank 0: 08/16/2016 03:02:49: 		With 1bit-SGD: no
-MPI Rank 0: 08/16/2016 03:02:49: 		Math lib: mkl
-MPI Rank 0: 08/16/2016 03:02:49: 		CUDA_PATH: C:\Program Files\NVIDIA GPU Computing Toolkit\CUDA\v7.5
-MPI Rank 0: 08/16/2016 03:02:49: 		CUB_PATH: c:\src\cub-1.4.1
-MPI Rank 0: 08/16/2016 03:02:49: 		CUDNN_PATH: c:\NVIDIA\cudnn-4.0\cuda
-MPI Rank 0: 08/16/2016 03:02:49: 		Build Branch: HEAD
-MPI Rank 0: 08/16/2016 03:02:49: 		Build SHA1: 026b1e772b963461e189f8f00aa7ed6951298f84
-MPI Rank 0: 08/16/2016 03:02:49: 		Built by svcphil on Philly-Pool3
-MPI Rank 0: 08/16/2016 03:02:49: 		Build Path: c:\Jenkins\workspace\CNTK-Build-Windows\Source\CNTK\
-MPI Rank 0: 08/16/2016 03:02:49: -------------------------------------------------------------------
-MPI Rank 0: 08/16/2016 03:02:53: -------------------------------------------------------------------
-MPI Rank 0: 08/16/2016 03:02:53: GPU info:
-MPI Rank 0: 
-MPI Rank 0: 08/16/2016 03:02:53: 		Device[0]: cores = 2880; computeCapability = 3.5; type = "GeForce GTX 780 Ti"; memory = 3072 MB
-MPI Rank 0: 08/16/2016 03:02:53: 		Device[1]: cores = 2880; computeCapability = 3.5; type = "GeForce GTX 780 Ti"; memory = 3072 MB
-MPI Rank 0: 08/16/2016 03:02:53: 		Device[2]: cores = 2880; computeCapability = 3.5; type = "GeForce GTX 780 Ti"; memory = 3072 MB
-MPI Rank 0: 08/16/2016 03:02:53: 		Device[3]: cores = 2880; computeCapability = 3.5; type = "GeForce GTX 780 Ti"; memory = 3072 MB
-MPI Rank 0: 08/16/2016 03:02:53: -------------------------------------------------------------------
-MPI Rank 0: 
-MPI Rank 0: 08/16/2016 03:02:53: Running on DPHAIM-22 at 2016/08/16 03:02:53
-MPI Rank 0: 08/16/2016 03:02:53: Command line: 
-MPI Rank 0: C:\jenkins\workspace\CNTK-Test-Windows-W2\x64\release\cntk.exe  configFile=C:\jenkins\workspace\CNTK-Test-Windows-W2\Tests\EndToEndTests\Speech\DNN/cntk.cntk  currentDirectory=C:\jenkins\workspace\CNTK-Test-Windows-W2\Tests\EndToEndTests\Speech\Data  RunDir=C:\Users\svcphil\AppData\Local\Temp\cntk-test-20160816030048.672180\Speech\DNN_ParallelNoQuantization@release_cpu  DataDir=C:\jenkins\workspace\CNTK-Test-Windows-W2\Tests\EndToEndTests\Speech\Data  ConfigDir=C:\jenkins\workspace\CNTK-Test-Windows-W2\Tests\EndToEndTests\Speech\DNN  OutputDir=C:\Users\svcphil\AppData\Local\Temp\cntk-test-20160816030048.672180\Speech\DNN_ParallelNoQuantization@release_cpu  DeviceId=-1  timestamping=true  numCPUThreads=8  stderr=C:\Users\svcphil\AppData\Local\Temp\cntk-test-20160816030048.672180\Speech\DNN_ParallelNoQuantization@release_cpu/stderr
-MPI Rank 0: 
-MPI Rank 0: 
-MPI Rank 0: 
-MPI Rank 0: 08/16/2016 03:02:53: >>>>>>>>>>>>>>>>>>>> RAW CONFIG (VARIABLES NOT RESOLVED) >>>>>>>>>>>>>>>>>>>>
-MPI Rank 0: 08/16/2016 03:02:53: precision = "float"
+
+job aborted:
+[ranks] message
+
+[0] process exited without calling finalize
+
+[1-2] terminated
+
+---- error analysis -----
+
+[0] on DPHAIM-25
+C:\jenkins\workspace\CNTK-Test-Windows-W2\x64\release\cntk.exe ended prematurely and may have crashed. exit code 0
+
+---- error analysis -----
+MPI Rank 0: 05/03/2016 14:21:56: Redirecting stderr to file C:\Users\svcphil\AppData\Local\Temp\cntk-test-20160503141958.750677\Speech\DNN_ParallelNoQuantization@release_cpu/stderr_speechTrain.logrank0
+MPI Rank 0: 05/03/2016 14:21:56: -------------------------------------------------------------------
+MPI Rank 0: 05/03/2016 14:21:56: Build info: 
+MPI Rank 0: 
+MPI Rank 0: 05/03/2016 14:21:56: 		Built time: May  3 2016 13:23:06
+MPI Rank 0: 05/03/2016 14:21:56: 		Last modified date: Mon Apr 18 00:00:12 2016
+MPI Rank 0: 05/03/2016 14:21:56: 		Build type: Release
+MPI Rank 0: 05/03/2016 14:21:56: 		Build target: GPU
+MPI Rank 0: 05/03/2016 14:21:56: 		With 1bit-SGD: no
+MPI Rank 0: 05/03/2016 14:21:56: 		CUDA_PATH: C:\Program Files\NVIDIA GPU Computing Toolkit\CUDA\v7.5
+MPI Rank 0: 05/03/2016 14:21:56: 		CUB_PATH: C:\src\cub-1.4.1
+MPI Rank 0: 05/03/2016 14:21:56: 		CUDNN_PATH: c:\NVIDIA\cudnn-4.0\cuda
+MPI Rank 0: 05/03/2016 14:21:56: 		Build Branch: HEAD
+MPI Rank 0: 05/03/2016 14:21:56: 		Build SHA1: af96f7cce6c3c78a4f1e9315e061291c79360e12
+MPI Rank 0: 05/03/2016 14:21:56: 		Built by svcphil on LIANA-09-w
+MPI Rank 0: 05/03/2016 14:21:56: 		Build Path: c:\jenkins\workspace\CNTK-Build-Windows\Source\CNTK\
+MPI Rank 0: 05/03/2016 14:21:56: -------------------------------------------------------------------
+MPI Rank 0: 
+MPI Rank 0: 05/03/2016 14:21:56: Running on DPHAIM-25 at 2016/05/03 14:21:56
+MPI Rank 0: 05/03/2016 14:21:56: Command line: 
+MPI Rank 0: C:\jenkins\workspace\CNTK-Test-Windows-W2\x64\release\cntk.exe  configFile=C:\jenkins\workspace\CNTK-Test-Windows-W2\Tests\EndToEndTests\Speech\DNN/cntk.cntk  currentDirectory=C:\jenkins\workspace\CNTK-Test-Windows-W2\Tests\EndToEndTests\Speech\Data  RunDir=C:\Users\svcphil\AppData\Local\Temp\cntk-test-20160503141958.750677\Speech\DNN_ParallelNoQuantization@release_cpu  DataDir=C:\jenkins\workspace\CNTK-Test-Windows-W2\Tests\EndToEndTests\Speech\Data  ConfigDir=C:\jenkins\workspace\CNTK-Test-Windows-W2\Tests\EndToEndTests\Speech\DNN  OutputDir=C:\Users\svcphil\AppData\Local\Temp\cntk-test-20160503141958.750677\Speech\DNN_ParallelNoQuantization@release_cpu  DeviceId=-1  timestamping=true  numCPUThreads=8  stderr=C:\Users\svcphil\AppData\Local\Temp\cntk-test-20160503141958.750677\Speech\DNN_ParallelNoQuantization@release_cpu/stderr
+MPI Rank 0: 
+MPI Rank 0: 
+MPI Rank 0: 
+MPI Rank 0: 05/03/2016 14:21:56: >>>>>>>>>>>>>>>>>>>> RAW CONFIG (VARIABLES NOT RESOLVED) >>>>>>>>>>>>>>>>>>>>
+MPI Rank 0: 05/03/2016 14:21:56: precision = "float"
 MPI Rank 0: command = speechTrain
 MPI Rank 0: deviceId = $DeviceId$
 MPI Rank 0: parallelTrain = true
@@ -131,7 +128,7 @@
 MPI Rank 0:     SimpleNetworkBuilder = [
 MPI Rank 0:         layerSizes = 363:512:512:132
 MPI Rank 0:         trainingCriterion = "CrossEntropyWithSoftmax"
-MPI Rank 0:         evalCriterion = "ClassificationError"
+MPI Rank 0:         evalCriterion = "ErrorPrediction"
 MPI Rank 0:         layerTypes = "Sigmoid"
 MPI Rank 0:         initValueScale = 1.0
 MPI Rank 0:         applyMeanVarNorm = true
@@ -157,7 +154,7 @@
 MPI Rank 0:              then CrossEntropyWithSoftmax(labels, outZ, tag='criterion')
 MPI Rank 0:              else Fail('unknown trainingCriterion ' + trainingCriterion)
 MPI Rank 0:         Err = if evalCriterion == 'Err' then
-MPI Rank 0:               ClassificationError(labels, outZ, tag='evaluation')
+MPI Rank 0:               ErrorPrediction(labels, outZ, tag='evaluation')
 MPI Rank 0:               else Fail('unknown evalCriterion ' + evalCriterion)
 MPI Rank 0:         logPrior = LogPrior(labels)
 MPI Rank 0:         // TODO: how to add a tag to an infix operation?
@@ -195,7 +192,6 @@
 MPI Rank 0:         miniBatchMode = "partial"
 MPI Rank 0:         randomize = "auto"
 MPI Rank 0:         verbosity = 0
-MPI Rank 0:         useMersenneTwisterRand=true
 MPI Rank 0:         features = [
 MPI Rank 0:             dim = 363
 MPI Rank 0:             type = "real"
@@ -210,31 +206,31 @@
 MPI Rank 0:     ]
 MPI Rank 0: ]
 MPI Rank 0: currentDirectory=C:\jenkins\workspace\CNTK-Test-Windows-W2\Tests\EndToEndTests\Speech\Data
-MPI Rank 0: RunDir=C:\Users\svcphil\AppData\Local\Temp\cntk-test-20160816030048.672180\Speech\DNN_ParallelNoQuantization@release_cpu
+MPI Rank 0: RunDir=C:\Users\svcphil\AppData\Local\Temp\cntk-test-20160503141958.750677\Speech\DNN_ParallelNoQuantization@release_cpu
 MPI Rank 0: DataDir=C:\jenkins\workspace\CNTK-Test-Windows-W2\Tests\EndToEndTests\Speech\Data
 MPI Rank 0: ConfigDir=C:\jenkins\workspace\CNTK-Test-Windows-W2\Tests\EndToEndTests\Speech\DNN
-MPI Rank 0: OutputDir=C:\Users\svcphil\AppData\Local\Temp\cntk-test-20160816030048.672180\Speech\DNN_ParallelNoQuantization@release_cpu
+MPI Rank 0: OutputDir=C:\Users\svcphil\AppData\Local\Temp\cntk-test-20160503141958.750677\Speech\DNN_ParallelNoQuantization@release_cpu
 MPI Rank 0: DeviceId=-1
 MPI Rank 0: timestamping=true
 MPI Rank 0: numCPUThreads=8
-MPI Rank 0: stderr=C:\Users\svcphil\AppData\Local\Temp\cntk-test-20160816030048.672180\Speech\DNN_ParallelNoQuantization@release_cpu/stderr
-MPI Rank 0: 
-MPI Rank 0: 08/16/2016 03:02:53: <<<<<<<<<<<<<<<<<<<< RAW CONFIG (VARIABLES NOT RESOLVED)  <<<<<<<<<<<<<<<<<<<<
-MPI Rank 0: 
-MPI Rank 0: 08/16/2016 03:02:53: >>>>>>>>>>>>>>>>>>>> RAW CONFIG WITH ALL VARIABLES RESOLVED >>>>>>>>>>>>>>>>>>>>
-MPI Rank 0: 08/16/2016 03:02:53: precision = "float"
+MPI Rank 0: stderr=C:\Users\svcphil\AppData\Local\Temp\cntk-test-20160503141958.750677\Speech\DNN_ParallelNoQuantization@release_cpu/stderr
+MPI Rank 0: 
+MPI Rank 0: 05/03/2016 14:21:56: <<<<<<<<<<<<<<<<<<<< RAW CONFIG (VARIABLES NOT RESOLVED)  <<<<<<<<<<<<<<<<<<<<
+MPI Rank 0: 
+MPI Rank 0: 05/03/2016 14:21:56: >>>>>>>>>>>>>>>>>>>> RAW CONFIG WITH ALL VARIABLES RESOLVED >>>>>>>>>>>>>>>>>>>>
+MPI Rank 0: 05/03/2016 14:21:56: precision = "float"
 MPI Rank 0: command = speechTrain
 MPI Rank 0: deviceId = -1
 MPI Rank 0: parallelTrain = true
 MPI Rank 0: speechTrain = [
 MPI Rank 0:     action = "train"
-MPI Rank 0:     modelPath = "C:\Users\svcphil\AppData\Local\Temp\cntk-test-20160816030048.672180\Speech\DNN_ParallelNoQuantization@release_cpu/models/cntkSpeech.dnn"
+MPI Rank 0:     modelPath = "C:\Users\svcphil\AppData\Local\Temp\cntk-test-20160503141958.750677\Speech\DNN_ParallelNoQuantization@release_cpu/models/cntkSpeech.dnn"
 MPI Rank 0:     deviceId = -1
 MPI Rank 0:     traceLevel = 1
 MPI Rank 0:     SimpleNetworkBuilder = [
 MPI Rank 0:         layerSizes = 363:512:512:132
 MPI Rank 0:         trainingCriterion = "CrossEntropyWithSoftmax"
-MPI Rank 0:         evalCriterion = "ClassificationError"
+MPI Rank 0:         evalCriterion = "ErrorPrediction"
 MPI Rank 0:         layerTypes = "Sigmoid"
 MPI Rank 0:         initValueScale = 1.0
 MPI Rank 0:         applyMeanVarNorm = true
@@ -260,7 +256,7 @@
 MPI Rank 0:              then CrossEntropyWithSoftmax(labels, outZ, tag='criterion')
 MPI Rank 0:              else Fail('unknown trainingCriterion ' + trainingCriterion)
 MPI Rank 0:         Err = if evalCriterion == 'Err' then
-MPI Rank 0:               ClassificationError(labels, outZ, tag='evaluation')
+MPI Rank 0:               ErrorPrediction(labels, outZ, tag='evaluation')
 MPI Rank 0:               else Fail('unknown evalCriterion ' + evalCriterion)
 MPI Rank 0:         logPrior = LogPrior(labels)
 MPI Rank 0:         // TODO: how to add a tag to an infix operation?
@@ -298,7 +294,6 @@
 MPI Rank 0:         miniBatchMode = "partial"
 MPI Rank 0:         randomize = "auto"
 MPI Rank 0:         verbosity = 0
-MPI Rank 0:         useMersenneTwisterRand=true
 MPI Rank 0:         features = [
 MPI Rank 0:             dim = 363
 MPI Rank 0:             type = "real"
@@ -313,37 +308,37 @@
 MPI Rank 0:     ]
 MPI Rank 0: ]
 MPI Rank 0: currentDirectory=C:\jenkins\workspace\CNTK-Test-Windows-W2\Tests\EndToEndTests\Speech\Data
-MPI Rank 0: RunDir=C:\Users\svcphil\AppData\Local\Temp\cntk-test-20160816030048.672180\Speech\DNN_ParallelNoQuantization@release_cpu
+MPI Rank 0: RunDir=C:\Users\svcphil\AppData\Local\Temp\cntk-test-20160503141958.750677\Speech\DNN_ParallelNoQuantization@release_cpu
 MPI Rank 0: DataDir=C:\jenkins\workspace\CNTK-Test-Windows-W2\Tests\EndToEndTests\Speech\Data
 MPI Rank 0: ConfigDir=C:\jenkins\workspace\CNTK-Test-Windows-W2\Tests\EndToEndTests\Speech\DNN
-MPI Rank 0: OutputDir=C:\Users\svcphil\AppData\Local\Temp\cntk-test-20160816030048.672180\Speech\DNN_ParallelNoQuantization@release_cpu
+MPI Rank 0: OutputDir=C:\Users\svcphil\AppData\Local\Temp\cntk-test-20160503141958.750677\Speech\DNN_ParallelNoQuantization@release_cpu
 MPI Rank 0: DeviceId=-1
 MPI Rank 0: timestamping=true
 MPI Rank 0: numCPUThreads=8
-MPI Rank 0: stderr=C:\Users\svcphil\AppData\Local\Temp\cntk-test-20160816030048.672180\Speech\DNN_ParallelNoQuantization@release_cpu/stderr
-MPI Rank 0: 
-MPI Rank 0: 08/16/2016 03:02:53: <<<<<<<<<<<<<<<<<<<< RAW CONFIG WITH ALL VARIABLES RESOLVED <<<<<<<<<<<<<<<<<<<<
-MPI Rank 0: 
-MPI Rank 0: 08/16/2016 03:02:53: >>>>>>>>>>>>>>>>>>>> PROCESSED CONFIG WITH ALL VARIABLES RESOLVED >>>>>>>>>>>>>>>>>>>>
+MPI Rank 0: stderr=C:\Users\svcphil\AppData\Local\Temp\cntk-test-20160503141958.750677\Speech\DNN_ParallelNoQuantization@release_cpu/stderr
+MPI Rank 0: 
+MPI Rank 0: 05/03/2016 14:21:56: <<<<<<<<<<<<<<<<<<<< RAW CONFIG WITH ALL VARIABLES RESOLVED <<<<<<<<<<<<<<<<<<<<
+MPI Rank 0: 
+MPI Rank 0: 05/03/2016 14:21:56: >>>>>>>>>>>>>>>>>>>> PROCESSED CONFIG WITH ALL VARIABLES RESOLVED >>>>>>>>>>>>>>>>>>>>
 MPI Rank 0: configparameters: cntk.cntk:command=speechTrain
 MPI Rank 0: configparameters: cntk.cntk:ConfigDir=C:\jenkins\workspace\CNTK-Test-Windows-W2\Tests\EndToEndTests\Speech\DNN
 MPI Rank 0: configparameters: cntk.cntk:currentDirectory=C:\jenkins\workspace\CNTK-Test-Windows-W2\Tests\EndToEndTests\Speech\Data
 MPI Rank 0: configparameters: cntk.cntk:DataDir=C:\jenkins\workspace\CNTK-Test-Windows-W2\Tests\EndToEndTests\Speech\Data
 MPI Rank 0: configparameters: cntk.cntk:deviceId=-1
 MPI Rank 0: configparameters: cntk.cntk:numCPUThreads=8
-MPI Rank 0: configparameters: cntk.cntk:OutputDir=C:\Users\svcphil\AppData\Local\Temp\cntk-test-20160816030048.672180\Speech\DNN_ParallelNoQuantization@release_cpu
+MPI Rank 0: configparameters: cntk.cntk:OutputDir=C:\Users\svcphil\AppData\Local\Temp\cntk-test-20160503141958.750677\Speech\DNN_ParallelNoQuantization@release_cpu
 MPI Rank 0: configparameters: cntk.cntk:parallelTrain=true
 MPI Rank 0: configparameters: cntk.cntk:precision=float
-MPI Rank 0: configparameters: cntk.cntk:RunDir=C:\Users\svcphil\AppData\Local\Temp\cntk-test-20160816030048.672180\Speech\DNN_ParallelNoQuantization@release_cpu
+MPI Rank 0: configparameters: cntk.cntk:RunDir=C:\Users\svcphil\AppData\Local\Temp\cntk-test-20160503141958.750677\Speech\DNN_ParallelNoQuantization@release_cpu
 MPI Rank 0: configparameters: cntk.cntk:speechTrain=[
 MPI Rank 0:     action = "train"
-MPI Rank 0:     modelPath = "C:\Users\svcphil\AppData\Local\Temp\cntk-test-20160816030048.672180\Speech\DNN_ParallelNoQuantization@release_cpu/models/cntkSpeech.dnn"
+MPI Rank 0:     modelPath = "C:\Users\svcphil\AppData\Local\Temp\cntk-test-20160503141958.750677\Speech\DNN_ParallelNoQuantization@release_cpu/models/cntkSpeech.dnn"
 MPI Rank 0:     deviceId = -1
 MPI Rank 0:     traceLevel = 1
 MPI Rank 0:     SimpleNetworkBuilder = [
 MPI Rank 0:         layerSizes = 363:512:512:132
 MPI Rank 0:         trainingCriterion = "CrossEntropyWithSoftmax"
-MPI Rank 0:         evalCriterion = "ClassificationError"
+MPI Rank 0:         evalCriterion = "ErrorPrediction"
 MPI Rank 0:         layerTypes = "Sigmoid"
 MPI Rank 0:         initValueScale = 1.0
 MPI Rank 0:         applyMeanVarNorm = true
@@ -369,7 +364,7 @@
 MPI Rank 0:              then CrossEntropyWithSoftmax(labels, outZ, tag='criterion')
 MPI Rank 0:              else Fail('unknown trainingCriterion ' + trainingCriterion)
 MPI Rank 0:         Err = if evalCriterion == 'Err' then
-MPI Rank 0:               ClassificationError(labels, outZ, tag='evaluation')
+MPI Rank 0:               ErrorPrediction(labels, outZ, tag='evaluation')
 MPI Rank 0:               else Fail('unknown evalCriterion ' + evalCriterion)
 MPI Rank 0:         logPrior = LogPrior(labels)
 MPI Rank 0:         // TODO: how to add a tag to an infix operation?
@@ -407,7 +402,6 @@
 MPI Rank 0:         miniBatchMode = "partial"
 MPI Rank 0:         randomize = "auto"
 MPI Rank 0:         verbosity = 0
-MPI Rank 0:         useMersenneTwisterRand=true
 MPI Rank 0:         features = [
 MPI Rank 0:             dim = 363
 MPI Rank 0:             type = "real"
@@ -422,23 +416,23 @@
 MPI Rank 0:     ]
 MPI Rank 0: ]
 MPI Rank 0: 
-MPI Rank 0: configparameters: cntk.cntk:stderr=C:\Users\svcphil\AppData\Local\Temp\cntk-test-20160816030048.672180\Speech\DNN_ParallelNoQuantization@release_cpu/stderr
+MPI Rank 0: configparameters: cntk.cntk:stderr=C:\Users\svcphil\AppData\Local\Temp\cntk-test-20160503141958.750677\Speech\DNN_ParallelNoQuantization@release_cpu/stderr
 MPI Rank 0: configparameters: cntk.cntk:timestamping=true
-MPI Rank 0: 08/16/2016 03:02:53: <<<<<<<<<<<<<<<<<<<< PROCESSED CONFIG WITH ALL VARIABLES RESOLVED <<<<<<<<<<<<<<<<<<<<
-MPI Rank 0: 08/16/2016 03:02:53: Commands: speechTrain
-MPI Rank 0: 08/16/2016 03:02:53: Precision = "float"
-MPI Rank 0: 08/16/2016 03:02:53: Using 8 CPU threads.
-MPI Rank 0: 08/16/2016 03:02:53: CNTKModelPath: C:\Users\svcphil\AppData\Local\Temp\cntk-test-20160816030048.672180\Speech\DNN_ParallelNoQuantization@release_cpu/models/cntkSpeech.dnn
-MPI Rank 0: 08/16/2016 03:02:53: CNTKCommandTrainInfo: speechTrain : 3
-MPI Rank 0: 08/16/2016 03:02:53: CNTKCommandTrainInfo: CNTKNoMoreCommands_Total : 3
-MPI Rank 0: 
-MPI Rank 0: 08/16/2016 03:02:53: ##############################################################################
-MPI Rank 0: 08/16/2016 03:02:53: #                                                                            #
-MPI Rank 0: 08/16/2016 03:02:53: # Action "train"                                                             #
-MPI Rank 0: 08/16/2016 03:02:53: #                                                                            #
-MPI Rank 0: 08/16/2016 03:02:53: ##############################################################################
-MPI Rank 0: 
-MPI Rank 0: 08/16/2016 03:02:53: CNTKCommandTrainBegin: speechTrain
+MPI Rank 0: 05/03/2016 14:21:56: <<<<<<<<<<<<<<<<<<<< PROCESSED CONFIG WITH ALL VARIABLES RESOLVED <<<<<<<<<<<<<<<<<<<<
+MPI Rank 0: 05/03/2016 14:21:56: Commands: speechTrain
+MPI Rank 0: 05/03/2016 14:21:56: Precision = "float"
+MPI Rank 0: 05/03/2016 14:21:56: Using 8 CPU threads.
+MPI Rank 0: 05/03/2016 14:21:56: CNTKModelPath: C:\Users\svcphil\AppData\Local\Temp\cntk-test-20160503141958.750677\Speech\DNN_ParallelNoQuantization@release_cpu/models/cntkSpeech.dnn
+MPI Rank 0: 05/03/2016 14:21:56: CNTKCommandTrainInfo: speechTrain : 3
+MPI Rank 0: 05/03/2016 14:21:56: CNTKCommandTrainInfo: CNTKNoMoreCommands_Total : 3
+MPI Rank 0: 
+MPI Rank 0: 05/03/2016 14:21:56: ##############################################################################
+MPI Rank 0: 05/03/2016 14:21:56: #                                                                            #
+MPI Rank 0: 05/03/2016 14:21:56: # Action "train"                                                             #
+MPI Rank 0: 05/03/2016 14:21:56: #                                                                            #
+MPI Rank 0: 05/03/2016 14:21:56: ##############################################################################
+MPI Rank 0: 
+MPI Rank 0: 05/03/2016 14:21:56: CNTKCommandTrainBegin: speechTrain
 MPI Rank 0: SimpleNetworkBuilder Using CPU
 MPI Rank 0: reading script file glob_0000.scp ... 948 entries
 MPI Rank 0: total 132 state names in state list C:\jenkins\workspace\CNTK-Test-Windows-W2\Tests\EndToEndTests\Speech\Data/state.list
@@ -447,25 +441,13 @@
 MPI Rank 0: label set 0: 129 classes
 MPI Rank 0: minibatchutterancesource: 948 utterances grouped into 3 chunks, av. chunk size: 316.0 utterances, 84244.7 frames
 MPI Rank 0: 
-MPI Rank 0: 08/16/2016 03:02:54: Creating virgin network.
-MPI Rank 0: Node 'W0' (LearnableParameter operation): Initializing Parameter[512 x 363] <- 0.000000.
-MPI Rank 0: Node 'W0' (LearnableParameter operation): Initializing Parameter[512 x 363] <- uniform(seed=1, range=0.050000*1.000000, onCPU=false).
-MPI Rank 0: Node 'B0' (LearnableParameter operation): Initializing Parameter[512 x 1] <- 0.000000.
-MPI Rank 0: Node 'B0' (LearnableParameter operation): Initializing Parameter[512 x 1] <- 0.000000.
-MPI Rank 0: Node 'W1' (LearnableParameter operation): Initializing Parameter[512 x 512] <- 0.000000.
-MPI Rank 0: Node 'W1' (LearnableParameter operation): Initializing Parameter[512 x 512] <- uniform(seed=2, range=0.050000*1.000000, onCPU=false).
-MPI Rank 0: Node 'B1' (LearnableParameter operation): Initializing Parameter[512 x 1] <- 0.000000.
-MPI Rank 0: Node 'B1' (LearnableParameter operation): Initializing Parameter[512 x 1] <- 0.000000.
-MPI Rank 0: Node 'W2' (LearnableParameter operation): Initializing Parameter[132 x 512] <- 0.000000.
-MPI Rank 0: Node 'W2' (LearnableParameter operation): Initializing Parameter[132 x 512] <- uniform(seed=3, range=0.050000*1.000000, onCPU=false).
-MPI Rank 0: Node 'B2' (LearnableParameter operation): Initializing Parameter[132 x 1] <- 0.000000.
-MPI Rank 0: Node 'B2' (LearnableParameter operation): Initializing Parameter[132 x 1] <- 0.000000.
+MPI Rank 0: 05/03/2016 14:21:56: Creating virgin network.
 MPI Rank 0: 
 MPI Rank 0: Post-processing network...
 MPI Rank 0: 
 MPI Rank 0: 7 roots:
 MPI Rank 0: 	CrossEntropyWithSoftmax = CrossEntropyWithSoftmax()
-MPI Rank 0: 	EvalClassificationError = ClassificationError()
+MPI Rank 0: 	EvalErrorPrediction = ErrorPrediction()
 MPI Rank 0: 	InvStdOfFeatures = InvStdDev()
 MPI Rank 0: 	MeanOfFeatures = Mean()
 MPI Rank 0: 	PosteriorProb = Softmax()
@@ -494,7 +476,7 @@
 MPI Rank 0: Validating --> B2 = LearnableParameter() :  -> [132 x 1]
 MPI Rank 0: Validating --> HLast = Plus (W2*H1, B2) : [132 x 1 x *], [132 x 1] -> [132 x 1 x *]
 MPI Rank 0: Validating --> CrossEntropyWithSoftmax = CrossEntropyWithSoftmax (labels, HLast) : [132 x *], [132 x 1 x *] -> [1]
-MPI Rank 0: Validating --> EvalClassificationError = ClassificationError (labels, HLast) : [132 x *], [132 x 1 x *] -> [1]
+MPI Rank 0: Validating --> EvalErrorPrediction = ErrorPrediction (labels, HLast) : [132 x *], [132 x 1 x *] -> [1]
 MPI Rank 0: Validating --> PosteriorProb = Softmax (HLast) : [132 x 1 x *] -> [132 x 1 x *]
 MPI Rank 0: Validating --> Prior = Mean (labels) : [132 x *] -> [132]
 MPI Rank 0: Validating --> LogOfPrior = Log (Prior) : [132] -> [132]
@@ -511,50 +493,21 @@
 MPI Rank 0: 
 MPI Rank 0: Post-processing network complete.
 MPI Rank 0: 
-MPI Rank 0: 08/16/2016 03:02:54: Created model with 25 nodes on CPU.
-MPI Rank 0: 
-MPI Rank 0: 08/16/2016 03:02:54: Training criterion node(s):
-MPI Rank 0: 08/16/2016 03:02:54: 	CrossEntropyWithSoftmax = CrossEntropyWithSoftmax
-MPI Rank 0: 
-<<<<<<< HEAD
+MPI Rank 0: 05/03/2016 14:21:56: Created model with 25 nodes on CPU.
+MPI Rank 0: 
+MPI Rank 0: 05/03/2016 14:21:56: Training criterion node(s):
+MPI Rank 0: 05/03/2016 14:21:56: 	CrossEntropyWithSoftmax = CrossEntropyWithSoftmax
+MPI Rank 0: 
 MPI Rank 0: 05/03/2016 14:21:56: Evaluation criterion node(s):
 MPI Rank 0: 
-MPI Rank 0: 05/03/2016 14:21:56: 	EvalClassificationError = ClassificationError
-=======
-MPI Rank 0: 08/16/2016 03:02:54: Evaluation criterion node(s):
-MPI Rank 0: 08/16/2016 03:02:54: 	EvalErrorPrediction = ErrorPrediction
->>>>>>> 8493f118
+MPI Rank 0: 05/03/2016 14:21:56: 	EvalErrorPrediction = ErrorPrediction
 MPI Rank 0: 
 MPI Rank 0: 
 MPI Rank 0: Allocating matrices for forward and/or backward propagation.
 MPI Rank 0: 
-MPI Rank 0: Memory Sharing: Out of 40 matrices, 19 are shared as 8, and 21 are not shared.
-MPI Rank 0: 
-MPI Rank 0: 	{ W1 : [512 x 512] (gradient)
-MPI Rank 0: 	  W1*H1+B1 : [512 x 1 x *] }
-MPI Rank 0: 	{ HLast : [132 x 1 x *]
-MPI Rank 0: 	  W2 : [132 x 512] (gradient) }
-MPI Rank 0: 	{ W0 : [512 x 363] (gradient)
-MPI Rank 0: 	  W0*features+B0 : [512 x 1 x *] }
-MPI Rank 0: 	{ H1 : [512 x 1 x *]
-MPI Rank 0: 	  W0*features : [512 x *] (gradient) }
-MPI Rank 0: 	{ B1 : [512 x 1] (gradient)
-MPI Rank 0: 	  H2 : [512 x 1 x *] (gradient)
-MPI Rank 0: 	  HLast : [132 x 1 x *] (gradient) }
-MPI Rank 0: 	{ H2 : [512 x 1 x *]
-MPI Rank 0: 	  W1*H1 : [512 x 1 x *] (gradient) }
-MPI Rank 0: 	{ W0*features+B0 : [512 x 1 x *] (gradient)
-MPI Rank 0: 	  W1*H1 : [512 x 1 x *] }
-MPI Rank 0: 	{ B0 : [512 x 1] (gradient)
-MPI Rank 0: 	  H1 : [512 x 1 x *] (gradient)
-MPI Rank 0: 	  W1*H1+B1 : [512 x 1 x *] (gradient)
-MPI Rank 0: 	  W2*H1 : [132 x 1 x *] }
-MPI Rank 0: 
-MPI Rank 0: 
-MPI Rank 0: 08/16/2016 03:02:54: Training 516740 parameters in 6 out of 6 parameter tensors and 15 nodes with gradient:
-MPI Rank 0: 
-<<<<<<< HEAD
-MPI Rank 0: 0000000000000000: {[EvalClassificationError Gradient[1]] [InvStdOfFeatures Gradient[363]] [LogOfPrior Gradient[132]] [MVNormalizedFeatures Gradient[363 x *]] [MeanOfFeatures Gradient[363]] [PosteriorProb Gradient[132 x 1 x *]] [PosteriorProb Value[132 x 1 x *]] [Prior Gradient[132]] [ScaledLogLikelihood Gradient[132 x 1 x *]] [features Gradient[363 x *]] [labels Gradient[132 x *]] }
+MPI Rank 0: Memory Sharing Structure:
+MPI Rank 0: 
+MPI Rank 0: 0000000000000000: {[EvalErrorPrediction Gradient[1]] [InvStdOfFeatures Gradient[363]] [LogOfPrior Gradient[132]] [MVNormalizedFeatures Gradient[363 x *]] [MeanOfFeatures Gradient[363]] [PosteriorProb Gradient[132 x 1 x *]] [PosteriorProb Value[132 x 1 x *]] [Prior Gradient[132]] [ScaledLogLikelihood Gradient[132 x 1 x *]] [features Gradient[363 x *]] [labels Gradient[132 x *]] }
 MPI Rank 0: 000000FB76867E90: {[B0 Value[512 x 1]] }
 MPI Rank 0: 000000FB76868110: {[MeanOfFeatures Value[363]] }
 MPI Rank 0: 000000FB768684D0: {[InvStdOfFeatures Value[363]] }
@@ -577,197 +530,118 @@
 MPI Rank 0: 000000FB7FD14990: {[H2 Value[512 x 1 x *]] [W1*H1 Gradient[512 x 1 x *]] }
 MPI Rank 0: 000000FB7FD14A30: {[W1 Gradient[512 x 512]] [W1*H1+B1 Value[512 x 1 x *]] }
 MPI Rank 0: 000000FB7FD14B70: {[B2 Value[132 x 1]] }
-MPI Rank 0: 000000FB7FD14D50: {[EvalClassificationError Value[1]] }
+MPI Rank 0: 000000FB7FD14D50: {[EvalErrorPrediction Value[1]] }
 MPI Rank 0: 000000FB7FD14E90: {[W0*features+B0 Gradient[512 x 1 x *]] [W1*H1 Value[512 x 1 x *]] }
 MPI Rank 0: 000000FB7FD14F30: {[HLast Value[132 x 1 x *]] [W2 Gradient[132 x 512]] }
 MPI Rank 0: 000000FB7FD15110: {[W0*features Value[512 x *]] }
 MPI Rank 0: 000000FB7FD86F50: {[W2*H1 Gradient[132 x 1 x *]] }
 MPI Rank 0: 000000FB7FD87310: {[B2 Gradient[132 x 1]] }
-=======
-MPI Rank 0: 08/16/2016 03:02:54: 	Node 'B0' (LearnableParameter operation) : [512 x 1]
-MPI Rank 0: 08/16/2016 03:02:54: 	Node 'B1' (LearnableParameter operation) : [512 x 1]
-MPI Rank 0: 08/16/2016 03:02:54: 	Node 'B2' (LearnableParameter operation) : [132 x 1]
-MPI Rank 0: 08/16/2016 03:02:54: 	Node 'W0' (LearnableParameter operation) : [512 x 363]
-MPI Rank 0: 08/16/2016 03:02:54: 	Node 'W1' (LearnableParameter operation) : [512 x 512]
-MPI Rank 0: 08/16/2016 03:02:54: 	Node 'W2' (LearnableParameter operation) : [132 x 512]
->>>>>>> 8493f118
-MPI Rank 0: 
-MPI Rank 0: 
-MPI Rank 0: 08/16/2016 03:02:54: Precomputing --> 3 PreCompute nodes found.
-MPI Rank 0: 
-MPI Rank 0: 08/16/2016 03:02:54: 	MeanOfFeatures = Mean()
-MPI Rank 0: 08/16/2016 03:02:54: 	InvStdOfFeatures = InvStdDev()
-MPI Rank 0: 08/16/2016 03:02:54: 	Prior = Mean()
+MPI Rank 0: 
+MPI Rank 0: 
+MPI Rank 0: 05/03/2016 14:21:56: Precomputing --> 3 PreCompute nodes found.
+MPI Rank 0: 
+MPI Rank 0: 05/03/2016 14:21:56: 	MeanOfFeatures = Mean()
+MPI Rank 0: 05/03/2016 14:21:56: 	InvStdOfFeatures = InvStdDev()
+MPI Rank 0: 05/03/2016 14:21:56: 	Prior = Mean()
 MPI Rank 0: minibatchiterator: epoch 0: frames [0..252734] (first utterance at frame 0), data subset 0 of 1, with 1 datapasses
 MPI Rank 0: requiredata: determined feature kind as 33-dimensional 'USER' with frame shift 10.0 ms
 MPI Rank 0: 
-MPI Rank 0: 08/16/2016 03:02:56: Precomputing --> Completed.
-MPI Rank 0: 
-MPI Rank 0: 
-MPI Rank 0: 08/16/2016 03:02:57: Starting Epoch 1: learning rate per sample = 0.015625  effective momentum = 0.900000  momentum as time constant = 607.4 samples
+MPI Rank 0: 05/03/2016 14:21:58: Precomputing --> Completed.
+MPI Rank 0: 
+MPI Rank 0: 
+MPI Rank 0: 05/03/2016 14:21:59: Starting Epoch 1: learning rate per sample = 0.015625  effective momentum = 0.900000  momentum as time constant = 607.4 samples
 MPI Rank 0: minibatchiterator: epoch 0: frames [0..20480] (first utterance at frame 0), data subset 0 of 3, with 1 datapasses
 MPI Rank 0: 
-<<<<<<< HEAD
 MPI Rank 0: 05/03/2016 14:21:59: Starting minibatch loop, DataParallelSGD training (MyRank = 0, NumNodes = 3, NumGradientBits = 32), distributed reading is ENABLED.
-MPI Rank 0: 05/03/2016 14:22:00:  Epoch[ 1 of 3]-Minibatch[   1-  10, 3.13%]: CrossEntropyWithSoftmax = 4.46944914 * 640; EvalClassificationError = 0.90781250 * 640; time = 0.9048s; samplesPerSecond = 707.4
-MPI Rank 0: 05/03/2016 14:22:01:  Epoch[ 1 of 3]-Minibatch[  11-  20, 6.25%]: CrossEntropyWithSoftmax = 4.22299974 * 640; EvalClassificationError = 0.90156250 * 640; time = 0.9849s; samplesPerSecond = 649.8
-MPI Rank 0: 05/03/2016 14:22:02:  Epoch[ 1 of 3]-Minibatch[  21-  30, 9.38%]: CrossEntropyWithSoftmax = 3.93971317 * 640; EvalClassificationError = 0.84687500 * 640; time = 1.0696s; samplesPerSecond = 598.4
-MPI Rank 0: 05/03/2016 14:22:03:  Epoch[ 1 of 3]-Minibatch[  31-  40, 12.50%]: CrossEntropyWithSoftmax = 3.92341645 * 640; EvalClassificationError = 0.90468750 * 640; time = 1.1540s; samplesPerSecond = 554.6
-MPI Rank 0: 05/03/2016 14:22:04:  Epoch[ 1 of 3]-Minibatch[  41-  50, 15.63%]: CrossEntropyWithSoftmax = 3.84074398 * 640; EvalClassificationError = 0.91093750 * 640; time = 0.9880s; samplesPerSecond = 647.8
-MPI Rank 0: 05/03/2016 14:22:05:  Epoch[ 1 of 3]-Minibatch[  51-  60, 18.75%]: CrossEntropyWithSoftmax = 3.71252058 * 640; EvalClassificationError = 0.88437500 * 640; time = 1.1191s; samplesPerSecond = 571.9
-MPI Rank 0: 05/03/2016 14:22:06:  Epoch[ 1 of 3]-Minibatch[  61-  70, 21.88%]: CrossEntropyWithSoftmax = 3.51563305 * 640; EvalClassificationError = 0.82500000 * 640; time = 1.1283s; samplesPerSecond = 567.2
-MPI Rank 0: 05/03/2016 14:22:07:  Epoch[ 1 of 3]-Minibatch[  71-  80, 25.00%]: CrossEntropyWithSoftmax = 3.49348925 * 640; EvalClassificationError = 0.81093750 * 640; time = 0.9280s; samplesPerSecond = 689.6
-MPI Rank 0: 05/03/2016 14:22:08:  Epoch[ 1 of 3]-Minibatch[  81-  90, 28.13%]: CrossEntropyWithSoftmax = 3.34739941 * 640; EvalClassificationError = 0.76562500 * 640; time = 1.1305s; samplesPerSecond = 566.1
-MPI Rank 0: 05/03/2016 14:22:09:  Epoch[ 1 of 3]-Minibatch[  91- 100, 31.25%]: CrossEntropyWithSoftmax = 3.51960765 * 640; EvalClassificationError = 0.79843750 * 640; time = 1.1184s; samplesPerSecond = 572.2
-MPI Rank 0: 05/03/2016 14:22:10:  Epoch[ 1 of 3]-Minibatch[ 101- 110, 34.38%]: CrossEntropyWithSoftmax = 3.24655864 * 640; EvalClassificationError = 0.80312500 * 640; time = 0.9809s; samplesPerSecond = 652.4
-MPI Rank 0: 05/03/2016 14:22:11:  Epoch[ 1 of 3]-Minibatch[ 111- 120, 37.50%]: CrossEntropyWithSoftmax = 3.33397441 * 640; EvalClassificationError = 0.80000000 * 640; time = 1.0724s; samplesPerSecond = 596.8
-MPI Rank 0: 05/03/2016 14:22:12:  Epoch[ 1 of 3]-Minibatch[ 121- 130, 40.63%]: CrossEntropyWithSoftmax = 3.17780763 * 640; EvalClassificationError = 0.77031250 * 640; time = 0.9973s; samplesPerSecond = 641.7
-MPI Rank 0: 05/03/2016 14:22:13:  Epoch[ 1 of 3]-Minibatch[ 131- 140, 43.75%]: CrossEntropyWithSoftmax = 3.09845652 * 640; EvalClassificationError = 0.76875000 * 640; time = 1.0616s; samplesPerSecond = 602.9
-MPI Rank 0: 05/03/2016 14:22:14:  Epoch[ 1 of 3]-Minibatch[ 141- 150, 46.88%]: CrossEntropyWithSoftmax = 3.06458017 * 640; EvalClassificationError = 0.72968750 * 640; time = 1.1026s; samplesPerSecond = 580.5
-MPI Rank 0: 05/03/2016 14:22:15:  Epoch[ 1 of 3]-Minibatch[ 151- 160, 50.00%]: CrossEntropyWithSoftmax = 2.91633300 * 640; EvalClassificationError = 0.69531250 * 640; time = 1.0101s; samplesPerSecond = 633.6
-MPI Rank 0: 05/03/2016 14:22:17:  Epoch[ 1 of 3]-Minibatch[ 161- 170, 53.13%]: CrossEntropyWithSoftmax = 2.90607240 * 640; EvalClassificationError = 0.73281250 * 640; time = 1.1249s; samplesPerSecond = 568.9
-MPI Rank 0: 05/03/2016 14:22:18:  Epoch[ 1 of 3]-Minibatch[ 171- 180, 56.25%]: CrossEntropyWithSoftmax = 2.74094816 * 640; EvalClassificationError = 0.65937500 * 640; time = 1.0050s; samplesPerSecond = 636.8
-MPI Rank 0: 05/03/2016 14:22:19:  Epoch[ 1 of 3]-Minibatch[ 181- 190, 59.38%]: CrossEntropyWithSoftmax = 2.67087650 * 640; EvalClassificationError = 0.67343750 * 640; time = 1.0629s; samplesPerSecond = 602.1
-MPI Rank 0: 05/03/2016 14:22:20:  Epoch[ 1 of 3]-Minibatch[ 191- 200, 62.50%]: CrossEntropyWithSoftmax = 2.67608835 * 640; EvalClassificationError = 0.66406250 * 640; time = 1.2601s; samplesPerSecond = 507.9
-MPI Rank 0: 05/03/2016 14:22:21:  Epoch[ 1 of 3]-Minibatch[ 201- 210, 65.63%]: CrossEntropyWithSoftmax = 2.54732625 * 640; EvalClassificationError = 0.62968750 * 640; time = 0.8915s; samplesPerSecond = 717.9
-MPI Rank 0: 05/03/2016 14:22:22:  Epoch[ 1 of 3]-Minibatch[ 211- 220, 68.75%]: CrossEntropyWithSoftmax = 2.61925401 * 640; EvalClassificationError = 0.67343750 * 640; time = 1.0340s; samplesPerSecond = 618.9
-MPI Rank 0: 05/03/2016 14:22:23:  Epoch[ 1 of 3]-Minibatch[ 221- 230, 71.88%]: CrossEntropyWithSoftmax = 2.52388257 * 640; EvalClassificationError = 0.65781250 * 640; time = 1.1389s; samplesPerSecond = 561.9
-MPI Rank 0: 05/03/2016 14:22:24:  Epoch[ 1 of 3]-Minibatch[ 231- 240, 75.00%]: CrossEntropyWithSoftmax = 2.47544367 * 640; EvalClassificationError = 0.63437500 * 640; time = 1.0311s; samplesPerSecond = 620.7
-MPI Rank 0: 05/03/2016 14:22:25:  Epoch[ 1 of 3]-Minibatch[ 241- 250, 78.13%]: CrossEntropyWithSoftmax = 2.43264910 * 640; EvalClassificationError = 0.61406250 * 640; time = 1.1241s; samplesPerSecond = 569.4
-MPI Rank 0: 05/03/2016 14:22:26:  Epoch[ 1 of 3]-Minibatch[ 251- 260, 81.25%]: CrossEntropyWithSoftmax = 2.41728478 * 640; EvalClassificationError = 0.63125000 * 640; time = 1.0450s; samplesPerSecond = 612.4
-MPI Rank 0: 05/03/2016 14:22:27:  Epoch[ 1 of 3]-Minibatch[ 261- 270, 84.38%]: CrossEntropyWithSoftmax = 2.17674570 * 640; EvalClassificationError = 0.57812500 * 640; time = 1.0381s; samplesPerSecond = 616.5
-MPI Rank 0: 05/03/2016 14:22:28:  Epoch[ 1 of 3]-Minibatch[ 271- 280, 87.50%]: CrossEntropyWithSoftmax = 2.31020700 * 640; EvalClassificationError = 0.64062500 * 640; time = 1.0684s; samplesPerSecond = 599.0
-MPI Rank 0: 05/03/2016 14:22:29:  Epoch[ 1 of 3]-Minibatch[ 281- 290, 90.63%]: CrossEntropyWithSoftmax = 2.26400392 * 640; EvalClassificationError = 0.61093750 * 640; time = 1.0702s; samplesPerSecond = 598.0
-MPI Rank 0: 05/03/2016 14:22:31:  Epoch[ 1 of 3]-Minibatch[ 291- 300, 93.75%]: CrossEntropyWithSoftmax = 2.15884952 * 640; EvalClassificationError = 0.58281250 * 640; time = 1.1756s; samplesPerSecond = 544.4
-MPI Rank 0: 05/03/2016 14:22:32:  Epoch[ 1 of 3]-Minibatch[ 301- 310, 96.88%]: CrossEntropyWithSoftmax = 2.22712615 * 640; EvalClassificationError = 0.59218750 * 640; time = 1.0127s; samplesPerSecond = 632.0
-MPI Rank 0: 05/03/2016 14:22:32:  Epoch[ 1 of 3]-Minibatch[ 311- 320, 100.00%]: CrossEntropyWithSoftmax = 2.25604560 * 640; EvalClassificationError = 0.60625000 * 640; time = 0.9480s; samplesPerSecond = 675.1
-MPI Rank 0: 05/03/2016 14:22:33: Finished Epoch[ 1 of 3]: [Training] CrossEntropyWithSoftmax = 3.00704645 * 20480; EvalClassificationError = 0.72827148 * 20480; totalSamplesSeen = 20480; learningRatePerSample = 0.015625; epochTime=33.9013s
+MPI Rank 0: 05/03/2016 14:22:00:  Epoch[ 1 of 3]-Minibatch[   1-  10, 3.13%]: CrossEntropyWithSoftmax = 4.46944914 * 640; EvalErrorPrediction = 0.90781250 * 640; time = 0.9048s; samplesPerSecond = 707.4
+MPI Rank 0: 05/03/2016 14:22:01:  Epoch[ 1 of 3]-Minibatch[  11-  20, 6.25%]: CrossEntropyWithSoftmax = 4.22299974 * 640; EvalErrorPrediction = 0.90156250 * 640; time = 0.9849s; samplesPerSecond = 649.8
+MPI Rank 0: 05/03/2016 14:22:02:  Epoch[ 1 of 3]-Minibatch[  21-  30, 9.38%]: CrossEntropyWithSoftmax = 3.93971317 * 640; EvalErrorPrediction = 0.84687500 * 640; time = 1.0696s; samplesPerSecond = 598.4
+MPI Rank 0: 05/03/2016 14:22:03:  Epoch[ 1 of 3]-Minibatch[  31-  40, 12.50%]: CrossEntropyWithSoftmax = 3.92341645 * 640; EvalErrorPrediction = 0.90468750 * 640; time = 1.1540s; samplesPerSecond = 554.6
+MPI Rank 0: 05/03/2016 14:22:04:  Epoch[ 1 of 3]-Minibatch[  41-  50, 15.63%]: CrossEntropyWithSoftmax = 3.84074398 * 640; EvalErrorPrediction = 0.91093750 * 640; time = 0.9880s; samplesPerSecond = 647.8
+MPI Rank 0: 05/03/2016 14:22:05:  Epoch[ 1 of 3]-Minibatch[  51-  60, 18.75%]: CrossEntropyWithSoftmax = 3.71252058 * 640; EvalErrorPrediction = 0.88437500 * 640; time = 1.1191s; samplesPerSecond = 571.9
+MPI Rank 0: 05/03/2016 14:22:06:  Epoch[ 1 of 3]-Minibatch[  61-  70, 21.88%]: CrossEntropyWithSoftmax = 3.51563305 * 640; EvalErrorPrediction = 0.82500000 * 640; time = 1.1283s; samplesPerSecond = 567.2
+MPI Rank 0: 05/03/2016 14:22:07:  Epoch[ 1 of 3]-Minibatch[  71-  80, 25.00%]: CrossEntropyWithSoftmax = 3.49348925 * 640; EvalErrorPrediction = 0.81093750 * 640; time = 0.9280s; samplesPerSecond = 689.6
+MPI Rank 0: 05/03/2016 14:22:08:  Epoch[ 1 of 3]-Minibatch[  81-  90, 28.13%]: CrossEntropyWithSoftmax = 3.34739941 * 640; EvalErrorPrediction = 0.76562500 * 640; time = 1.1305s; samplesPerSecond = 566.1
+MPI Rank 0: 05/03/2016 14:22:09:  Epoch[ 1 of 3]-Minibatch[  91- 100, 31.25%]: CrossEntropyWithSoftmax = 3.51960765 * 640; EvalErrorPrediction = 0.79843750 * 640; time = 1.1184s; samplesPerSecond = 572.2
+MPI Rank 0: 05/03/2016 14:22:10:  Epoch[ 1 of 3]-Minibatch[ 101- 110, 34.38%]: CrossEntropyWithSoftmax = 3.24655864 * 640; EvalErrorPrediction = 0.80312500 * 640; time = 0.9809s; samplesPerSecond = 652.4
+MPI Rank 0: 05/03/2016 14:22:11:  Epoch[ 1 of 3]-Minibatch[ 111- 120, 37.50%]: CrossEntropyWithSoftmax = 3.33397441 * 640; EvalErrorPrediction = 0.80000000 * 640; time = 1.0724s; samplesPerSecond = 596.8
+MPI Rank 0: 05/03/2016 14:22:12:  Epoch[ 1 of 3]-Minibatch[ 121- 130, 40.63%]: CrossEntropyWithSoftmax = 3.17780763 * 640; EvalErrorPrediction = 0.77031250 * 640; time = 0.9973s; samplesPerSecond = 641.7
+MPI Rank 0: 05/03/2016 14:22:13:  Epoch[ 1 of 3]-Minibatch[ 131- 140, 43.75%]: CrossEntropyWithSoftmax = 3.09845652 * 640; EvalErrorPrediction = 0.76875000 * 640; time = 1.0616s; samplesPerSecond = 602.9
+MPI Rank 0: 05/03/2016 14:22:14:  Epoch[ 1 of 3]-Minibatch[ 141- 150, 46.88%]: CrossEntropyWithSoftmax = 3.06458017 * 640; EvalErrorPrediction = 0.72968750 * 640; time = 1.1026s; samplesPerSecond = 580.5
+MPI Rank 0: 05/03/2016 14:22:15:  Epoch[ 1 of 3]-Minibatch[ 151- 160, 50.00%]: CrossEntropyWithSoftmax = 2.91633300 * 640; EvalErrorPrediction = 0.69531250 * 640; time = 1.0101s; samplesPerSecond = 633.6
+MPI Rank 0: 05/03/2016 14:22:17:  Epoch[ 1 of 3]-Minibatch[ 161- 170, 53.13%]: CrossEntropyWithSoftmax = 2.90607240 * 640; EvalErrorPrediction = 0.73281250 * 640; time = 1.1249s; samplesPerSecond = 568.9
+MPI Rank 0: 05/03/2016 14:22:18:  Epoch[ 1 of 3]-Minibatch[ 171- 180, 56.25%]: CrossEntropyWithSoftmax = 2.74094816 * 640; EvalErrorPrediction = 0.65937500 * 640; time = 1.0050s; samplesPerSecond = 636.8
+MPI Rank 0: 05/03/2016 14:22:19:  Epoch[ 1 of 3]-Minibatch[ 181- 190, 59.38%]: CrossEntropyWithSoftmax = 2.67087650 * 640; EvalErrorPrediction = 0.67343750 * 640; time = 1.0629s; samplesPerSecond = 602.1
+MPI Rank 0: 05/03/2016 14:22:20:  Epoch[ 1 of 3]-Minibatch[ 191- 200, 62.50%]: CrossEntropyWithSoftmax = 2.67608835 * 640; EvalErrorPrediction = 0.66406250 * 640; time = 1.2601s; samplesPerSecond = 507.9
+MPI Rank 0: 05/03/2016 14:22:21:  Epoch[ 1 of 3]-Minibatch[ 201- 210, 65.63%]: CrossEntropyWithSoftmax = 2.54732625 * 640; EvalErrorPrediction = 0.62968750 * 640; time = 0.8915s; samplesPerSecond = 717.9
+MPI Rank 0: 05/03/2016 14:22:22:  Epoch[ 1 of 3]-Minibatch[ 211- 220, 68.75%]: CrossEntropyWithSoftmax = 2.61925401 * 640; EvalErrorPrediction = 0.67343750 * 640; time = 1.0340s; samplesPerSecond = 618.9
+MPI Rank 0: 05/03/2016 14:22:23:  Epoch[ 1 of 3]-Minibatch[ 221- 230, 71.88%]: CrossEntropyWithSoftmax = 2.52388257 * 640; EvalErrorPrediction = 0.65781250 * 640; time = 1.1389s; samplesPerSecond = 561.9
+MPI Rank 0: 05/03/2016 14:22:24:  Epoch[ 1 of 3]-Minibatch[ 231- 240, 75.00%]: CrossEntropyWithSoftmax = 2.47544367 * 640; EvalErrorPrediction = 0.63437500 * 640; time = 1.0311s; samplesPerSecond = 620.7
+MPI Rank 0: 05/03/2016 14:22:25:  Epoch[ 1 of 3]-Minibatch[ 241- 250, 78.13%]: CrossEntropyWithSoftmax = 2.43264910 * 640; EvalErrorPrediction = 0.61406250 * 640; time = 1.1241s; samplesPerSecond = 569.4
+MPI Rank 0: 05/03/2016 14:22:26:  Epoch[ 1 of 3]-Minibatch[ 251- 260, 81.25%]: CrossEntropyWithSoftmax = 2.41728478 * 640; EvalErrorPrediction = 0.63125000 * 640; time = 1.0450s; samplesPerSecond = 612.4
+MPI Rank 0: 05/03/2016 14:22:27:  Epoch[ 1 of 3]-Minibatch[ 261- 270, 84.38%]: CrossEntropyWithSoftmax = 2.17674570 * 640; EvalErrorPrediction = 0.57812500 * 640; time = 1.0381s; samplesPerSecond = 616.5
+MPI Rank 0: 05/03/2016 14:22:28:  Epoch[ 1 of 3]-Minibatch[ 271- 280, 87.50%]: CrossEntropyWithSoftmax = 2.31020700 * 640; EvalErrorPrediction = 0.64062500 * 640; time = 1.0684s; samplesPerSecond = 599.0
+MPI Rank 0: 05/03/2016 14:22:29:  Epoch[ 1 of 3]-Minibatch[ 281- 290, 90.63%]: CrossEntropyWithSoftmax = 2.26400392 * 640; EvalErrorPrediction = 0.61093750 * 640; time = 1.0702s; samplesPerSecond = 598.0
+MPI Rank 0: 05/03/2016 14:22:31:  Epoch[ 1 of 3]-Minibatch[ 291- 300, 93.75%]: CrossEntropyWithSoftmax = 2.15884952 * 640; EvalErrorPrediction = 0.58281250 * 640; time = 1.1756s; samplesPerSecond = 544.4
+MPI Rank 0: 05/03/2016 14:22:32:  Epoch[ 1 of 3]-Minibatch[ 301- 310, 96.88%]: CrossEntropyWithSoftmax = 2.22712615 * 640; EvalErrorPrediction = 0.59218750 * 640; time = 1.0127s; samplesPerSecond = 632.0
+MPI Rank 0: 05/03/2016 14:22:32:  Epoch[ 1 of 3]-Minibatch[ 311- 320, 100.00%]: CrossEntropyWithSoftmax = 2.25604560 * 640; EvalErrorPrediction = 0.60625000 * 640; time = 0.9480s; samplesPerSecond = 675.1
+MPI Rank 0: 05/03/2016 14:22:33: Finished Epoch[ 1 of 3]: [Training] CrossEntropyWithSoftmax = 3.00704645 * 20480; EvalErrorPrediction = 0.72827148 * 20480; totalSamplesSeen = 20480; learningRatePerSample = 0.015625; epochTime=33.9013s
 MPI Rank 0: 05/03/2016 14:22:33: SGD: Saving checkpoint model 'C:\Users\svcphil\AppData\Local\Temp\cntk-test-20160503141958.750677\Speech\DNN_ParallelNoQuantization@release_cpu/models/cntkSpeech.dnn.1'
-=======
-MPI Rank 0: 08/16/2016 03:02:57: Starting minibatch loop, DataParallelSGD training (MyRank = 0, NumNodes = 3, NumGradientBits = 32), distributed reading is ENABLED.
-MPI Rank 0: 08/16/2016 03:02:57:  Epoch[ 1 of 3]-Minibatch[   1-  10, 3.13%]: CrossEntropyWithSoftmax = 4.56731197 * 640; EvalErrorPrediction = 0.91718750 * 640; time = 0.0834s; samplesPerSecond = 7677.6
-MPI Rank 0: 08/16/2016 03:02:57:  Epoch[ 1 of 3]-Minibatch[  11-  20, 6.25%]: CrossEntropyWithSoftmax = 4.31208884 * 640; EvalErrorPrediction = 0.92812500 * 640; time = 0.0883s; samplesPerSecond = 7250.5
-MPI Rank 0: 08/16/2016 03:02:57:  Epoch[ 1 of 3]-Minibatch[  21-  30, 9.38%]: CrossEntropyWithSoftmax = 3.97319817 * 640; EvalErrorPrediction = 0.87343750 * 640; time = 0.0900s; samplesPerSecond = 7107.4
-MPI Rank 0: 08/16/2016 03:02:58:  Epoch[ 1 of 3]-Minibatch[  31-  40, 12.50%]: CrossEntropyWithSoftmax = 3.73308074 * 640; EvalErrorPrediction = 0.84531250 * 640; time = 0.0921s; samplesPerSecond = 6947.5
-MPI Rank 0: 08/16/2016 03:02:58:  Epoch[ 1 of 3]-Minibatch[  41-  50, 15.63%]: CrossEntropyWithSoftmax = 3.83238171 * 640; EvalErrorPrediction = 0.86406250 * 640; time = 0.0821s; samplesPerSecond = 7795.3
-MPI Rank 0: 08/16/2016 03:02:58:  Epoch[ 1 of 3]-Minibatch[  51-  60, 18.75%]: CrossEntropyWithSoftmax = 3.69914127 * 640; EvalErrorPrediction = 0.86093750 * 640; time = 0.0791s; samplesPerSecond = 8091.8
-MPI Rank 0: 08/16/2016 03:02:58:  Epoch[ 1 of 3]-Minibatch[  61-  70, 21.88%]: CrossEntropyWithSoftmax = 3.40238447 * 640; EvalErrorPrediction = 0.77812500 * 640; time = 0.0800s; samplesPerSecond = 8001.6
-MPI Rank 0: 08/16/2016 03:02:58:  Epoch[ 1 of 3]-Minibatch[  71-  80, 25.00%]: CrossEntropyWithSoftmax = 3.51740172 * 640; EvalErrorPrediction = 0.83750000 * 640; time = 0.0788s; samplesPerSecond = 8121.5
-MPI Rank 0: 08/16/2016 03:02:58:  Epoch[ 1 of 3]-Minibatch[  81-  90, 28.13%]: CrossEntropyWithSoftmax = 3.50059647 * 640; EvalErrorPrediction = 0.81250000 * 640; time = 0.0787s; samplesPerSecond = 8128.0
-MPI Rank 0: 08/16/2016 03:02:58:  Epoch[ 1 of 3]-Minibatch[  91- 100, 31.25%]: CrossEntropyWithSoftmax = 3.39301391 * 640; EvalErrorPrediction = 0.80156250 * 640; time = 0.0875s; samplesPerSecond = 7310.2
-MPI Rank 0: 08/16/2016 03:02:58:  Epoch[ 1 of 3]-Minibatch[ 101- 110, 34.38%]: CrossEntropyWithSoftmax = 3.48831974 * 640; EvalErrorPrediction = 0.82187500 * 640; time = 0.0933s; samplesPerSecond = 6859.8
-MPI Rank 0: 08/16/2016 03:02:58:  Epoch[ 1 of 3]-Minibatch[ 111- 120, 37.50%]: CrossEntropyWithSoftmax = 3.23814511 * 640; EvalErrorPrediction = 0.77031250 * 640; time = 0.0913s; samplesPerSecond = 7010.2
-MPI Rank 0: 08/16/2016 03:02:58:  Epoch[ 1 of 3]-Minibatch[ 121- 130, 40.63%]: CrossEntropyWithSoftmax = 3.14333315 * 640; EvalErrorPrediction = 0.76093750 * 640; time = 0.0793s; samplesPerSecond = 8071.0
-MPI Rank 0: 08/16/2016 03:02:58:  Epoch[ 1 of 3]-Minibatch[ 131- 140, 43.75%]: CrossEntropyWithSoftmax = 3.01547608 * 640; EvalErrorPrediction = 0.73906250 * 640; time = 0.0767s; samplesPerSecond = 8349.4
-MPI Rank 0: 08/16/2016 03:02:58:  Epoch[ 1 of 3]-Minibatch[ 141- 150, 46.88%]: CrossEntropyWithSoftmax = 2.91114572 * 640; EvalErrorPrediction = 0.71093750 * 640; time = 0.0802s; samplesPerSecond = 7983.2
-MPI Rank 0: 08/16/2016 03:02:59:  Epoch[ 1 of 3]-Minibatch[ 151- 160, 50.00%]: CrossEntropyWithSoftmax = 3.06450544 * 640; EvalErrorPrediction = 0.74375000 * 640; time = 0.0813s; samplesPerSecond = 7876.1
-MPI Rank 0: 08/16/2016 03:02:59:  Epoch[ 1 of 3]-Minibatch[ 161- 170, 53.13%]: CrossEntropyWithSoftmax = 2.77009530 * 640; EvalErrorPrediction = 0.69531250 * 640; time = 0.0799s; samplesPerSecond = 8006.9
-MPI Rank 0: 08/16/2016 03:02:59:  Epoch[ 1 of 3]-Minibatch[ 171- 180, 56.25%]: CrossEntropyWithSoftmax = 2.67234651 * 640; EvalErrorPrediction = 0.64531250 * 640; time = 0.0793s; samplesPerSecond = 8071.0
-MPI Rank 0: 08/16/2016 03:02:59:  Epoch[ 1 of 3]-Minibatch[ 181- 190, 59.38%]: CrossEntropyWithSoftmax = 2.76324351 * 640; EvalErrorPrediction = 0.69843750 * 640; time = 0.0797s; samplesPerSecond = 8034.8
-MPI Rank 0: 08/16/2016 03:02:59:  Epoch[ 1 of 3]-Minibatch[ 191- 200, 62.50%]: CrossEntropyWithSoftmax = 2.70050371 * 640; EvalErrorPrediction = 0.68125000 * 640; time = 0.0809s; samplesPerSecond = 7915.7
-MPI Rank 0: 08/16/2016 03:02:59:  Epoch[ 1 of 3]-Minibatch[ 201- 210, 65.63%]: CrossEntropyWithSoftmax = 2.56019321 * 640; EvalErrorPrediction = 0.65312500 * 640; time = 0.0804s; samplesPerSecond = 7955.8
-MPI Rank 0: 08/16/2016 03:02:59:  Epoch[ 1 of 3]-Minibatch[ 211- 220, 68.75%]: CrossEntropyWithSoftmax = 2.56796076 * 640; EvalErrorPrediction = 0.63906250 * 640; time = 0.0809s; samplesPerSecond = 7912.9
-MPI Rank 0: 08/16/2016 03:02:59:  Epoch[ 1 of 3]-Minibatch[ 221- 230, 71.88%]: CrossEntropyWithSoftmax = 2.51054678 * 640; EvalErrorPrediction = 0.65000000 * 640; time = 0.0805s; samplesPerSecond = 7954.5
-MPI Rank 0: 08/16/2016 03:02:59:  Epoch[ 1 of 3]-Minibatch[ 231- 240, 75.00%]: CrossEntropyWithSoftmax = 2.52174440 * 640; EvalErrorPrediction = 0.65468750 * 640; time = 0.0838s; samplesPerSecond = 7641.2
-MPI Rank 0: 08/16/2016 03:02:59:  Epoch[ 1 of 3]-Minibatch[ 241- 250, 78.13%]: CrossEntropyWithSoftmax = 2.45943276 * 640; EvalErrorPrediction = 0.62812500 * 640; time = 0.0807s; samplesPerSecond = 7928.3
-MPI Rank 0: 08/16/2016 03:02:59:  Epoch[ 1 of 3]-Minibatch[ 251- 260, 81.25%]: CrossEntropyWithSoftmax = 2.36070249 * 640; EvalErrorPrediction = 0.62031250 * 640; time = 0.0823s; samplesPerSecond = 7774.8
-MPI Rank 0: 08/16/2016 03:02:59:  Epoch[ 1 of 3]-Minibatch[ 261- 270, 84.38%]: CrossEntropyWithSoftmax = 2.22167451 * 640; EvalErrorPrediction = 0.58125000 * 640; time = 0.0804s; samplesPerSecond = 7961.1
-MPI Rank 0: 08/16/2016 03:02:59:  Epoch[ 1 of 3]-Minibatch[ 271- 280, 87.50%]: CrossEntropyWithSoftmax = 2.48104679 * 640; EvalErrorPrediction = 0.66093750 * 640; time = 0.0804s; samplesPerSecond = 7959.3
-MPI Rank 0: 08/16/2016 03:03:00:  Epoch[ 1 of 3]-Minibatch[ 281- 290, 90.63%]: CrossEntropyWithSoftmax = 2.23253341 * 640; EvalErrorPrediction = 0.58906250 * 640; time = 0.0826s; samplesPerSecond = 7749.2
-MPI Rank 0: 08/16/2016 03:03:00:  Epoch[ 1 of 3]-Minibatch[ 291- 300, 93.75%]: CrossEntropyWithSoftmax = 2.22145217 * 640; EvalErrorPrediction = 0.60312500 * 640; time = 0.0797s; samplesPerSecond = 8032.4
-MPI Rank 0: 08/16/2016 03:03:00:  Epoch[ 1 of 3]-Minibatch[ 301- 310, 96.88%]: CrossEntropyWithSoftmax = 2.21771674 * 640; EvalErrorPrediction = 0.58125000 * 640; time = 0.0808s; samplesPerSecond = 7918.8
-MPI Rank 0: 08/16/2016 03:03:00:  Epoch[ 1 of 3]-Minibatch[ 311- 320, 100.00%]: CrossEntropyWithSoftmax = 2.19995418 * 640; EvalErrorPrediction = 0.59843750 * 640; time = 0.0813s; samplesPerSecond = 7869.8
-MPI Rank 0: 08/16/2016 03:03:00: Finished Epoch[ 1 of 3]: [Training] CrossEntropyWithSoftmax = 3.00789599 * 20480; EvalErrorPrediction = 0.72641602 * 20480; totalSamplesSeen = 20480; learningRatePerSample = 0.015625; epochTime=2.66361s
-MPI Rank 0: 08/16/2016 03:03:00: SGD: Saving checkpoint model 'C:\Users\svcphil\AppData\Local\Temp\cntk-test-20160816030048.672180\Speech\DNN_ParallelNoQuantization@release_cpu/models/cntkSpeech.dnn.1'
->>>>>>> 8493f118
-MPI Rank 0: 
-MPI Rank 0: 08/16/2016 03:03:00: Starting Epoch 2: learning rate per sample = 0.001953  effective momentum = 0.656119  momentum as time constant = 607.5 samples
+MPI Rank 0: 
+MPI Rank 0: 05/03/2016 14:22:33: Starting Epoch 2: learning rate per sample = 0.001953  effective momentum = 0.656119  momentum as time constant = 607.5 samples
 MPI Rank 0: minibatchiterator: epoch 1: frames [20480..40960] (first utterance at frame 20480), data subset 0 of 3, with 1 datapasses
 MPI Rank 0: 
-<<<<<<< HEAD
 MPI Rank 0: 05/03/2016 14:22:33: Starting minibatch loop, DataParallelSGD training (MyRank = 0, NumNodes = 3, NumGradientBits = 32), distributed reading is ENABLED.
-MPI Rank 0: 05/03/2016 14:22:34:  Epoch[ 2 of 3]-Minibatch[   1-  10, 12.50%]: CrossEntropyWithSoftmax = 2.10257504 * 2560; EvalClassificationError = 0.56484375 * 2560; time = 1.3149s; samplesPerSecond = 1946.9
-MPI Rank 0: 05/03/2016 14:22:35:  Epoch[ 2 of 3]-Minibatch[  11-  20, 25.00%]: CrossEntropyWithSoftmax = 2.00548602 * 2560; EvalClassificationError = 0.54843750 * 2560; time = 1.1678s; samplesPerSecond = 2192.2
-MPI Rank 0: 05/03/2016 14:22:36:  Epoch[ 2 of 3]-Minibatch[  21-  30, 37.50%]: CrossEntropyWithSoftmax = 2.00766993 * 2560; EvalClassificationError = 0.54960937 * 2560; time = 1.2047s; samplesPerSecond = 2124.9
-MPI Rank 0: 05/03/2016 14:22:38:  Epoch[ 2 of 3]-Minibatch[  31-  40, 50.00%]: CrossEntropyWithSoftmax = 1.92049433 * 2560; EvalClassificationError = 0.53281250 * 2560; time = 1.2674s; samplesPerSecond = 2019.8
-MPI Rank 0: 05/03/2016 14:22:39:  Epoch[ 2 of 3]-Minibatch[  41-  50, 62.50%]: CrossEntropyWithSoftmax = 1.90178368 * 2560; EvalClassificationError = 0.52265625 * 2560; time = 1.0578s; samplesPerSecond = 2420.1
-MPI Rank 0: 05/03/2016 14:22:40:  Epoch[ 2 of 3]-Minibatch[  51-  60, 75.00%]: CrossEntropyWithSoftmax = 1.91359460 * 2560; EvalClassificationError = 0.53984375 * 2560; time = 1.1674s; samplesPerSecond = 2193.0
-MPI Rank 0: 05/03/2016 14:22:41:  Epoch[ 2 of 3]-Minibatch[  61-  70, 87.50%]: CrossEntropyWithSoftmax = 1.91765117 * 2560; EvalClassificationError = 0.53125000 * 2560; time = 1.2951s; samplesPerSecond = 1976.7
-MPI Rank 0: 05/03/2016 14:22:42:  Epoch[ 2 of 3]-Minibatch[  71-  80, 100.00%]: CrossEntropyWithSoftmax = 1.87682822 * 2560; EvalClassificationError = 0.52890625 * 2560; time = 1.1899s; samplesPerSecond = 2151.5
-MPI Rank 0: 05/03/2016 14:22:42: Finished Epoch[ 2 of 3]: [Training] CrossEntropyWithSoftmax = 1.95576037 * 20480; EvalClassificationError = 0.53979492 * 20480; totalSamplesSeen = 40960; learningRatePerSample = 0.001953125; epochTime=9.75712s
+MPI Rank 0: 05/03/2016 14:22:34:  Epoch[ 2 of 3]-Minibatch[   1-  10, 12.50%]: CrossEntropyWithSoftmax = 2.10257504 * 2560; EvalErrorPrediction = 0.56484375 * 2560; time = 1.3149s; samplesPerSecond = 1946.9
+MPI Rank 0: 05/03/2016 14:22:35:  Epoch[ 2 of 3]-Minibatch[  11-  20, 25.00%]: CrossEntropyWithSoftmax = 2.00548602 * 2560; EvalErrorPrediction = 0.54843750 * 2560; time = 1.1678s; samplesPerSecond = 2192.2
+MPI Rank 0: 05/03/2016 14:22:36:  Epoch[ 2 of 3]-Minibatch[  21-  30, 37.50%]: CrossEntropyWithSoftmax = 2.00766993 * 2560; EvalErrorPrediction = 0.54960937 * 2560; time = 1.2047s; samplesPerSecond = 2124.9
+MPI Rank 0: 05/03/2016 14:22:38:  Epoch[ 2 of 3]-Minibatch[  31-  40, 50.00%]: CrossEntropyWithSoftmax = 1.92049433 * 2560; EvalErrorPrediction = 0.53281250 * 2560; time = 1.2674s; samplesPerSecond = 2019.8
+MPI Rank 0: 05/03/2016 14:22:39:  Epoch[ 2 of 3]-Minibatch[  41-  50, 62.50%]: CrossEntropyWithSoftmax = 1.90178368 * 2560; EvalErrorPrediction = 0.52265625 * 2560; time = 1.0578s; samplesPerSecond = 2420.1
+MPI Rank 0: 05/03/2016 14:22:40:  Epoch[ 2 of 3]-Minibatch[  51-  60, 75.00%]: CrossEntropyWithSoftmax = 1.91359460 * 2560; EvalErrorPrediction = 0.53984375 * 2560; time = 1.1674s; samplesPerSecond = 2193.0
+MPI Rank 0: 05/03/2016 14:22:41:  Epoch[ 2 of 3]-Minibatch[  61-  70, 87.50%]: CrossEntropyWithSoftmax = 1.91765117 * 2560; EvalErrorPrediction = 0.53125000 * 2560; time = 1.2951s; samplesPerSecond = 1976.7
+MPI Rank 0: 05/03/2016 14:22:42:  Epoch[ 2 of 3]-Minibatch[  71-  80, 100.00%]: CrossEntropyWithSoftmax = 1.87682822 * 2560; EvalErrorPrediction = 0.52890625 * 2560; time = 1.1899s; samplesPerSecond = 2151.5
+MPI Rank 0: 05/03/2016 14:22:42: Finished Epoch[ 2 of 3]: [Training] CrossEntropyWithSoftmax = 1.95576037 * 20480; EvalErrorPrediction = 0.53979492 * 20480; totalSamplesSeen = 40960; learningRatePerSample = 0.001953125; epochTime=9.75712s
 MPI Rank 0: 05/03/2016 14:22:42: SGD: Saving checkpoint model 'C:\Users\svcphil\AppData\Local\Temp\cntk-test-20160503141958.750677\Speech\DNN_ParallelNoQuantization@release_cpu/models/cntkSpeech.dnn.2'
-=======
-MPI Rank 0: 08/16/2016 03:03:00: Starting minibatch loop, DataParallelSGD training (MyRank = 0, NumNodes = 3, NumGradientBits = 32), distributed reading is ENABLED.
-MPI Rank 0: 08/16/2016 03:03:00:  Epoch[ 2 of 3]-Minibatch[   1-  10, 12.50%]: CrossEntropyWithSoftmax = 2.09962837 * 2560; EvalErrorPrediction = 0.56132812 * 2560; time = 0.1410s; samplesPerSecond = 18159.2
-MPI Rank 0: 08/16/2016 03:03:00:  Epoch[ 2 of 3]-Minibatch[  11-  20, 25.00%]: CrossEntropyWithSoftmax = 2.02412398 * 2560; EvalErrorPrediction = 0.55000000 * 2560; time = 0.1391s; samplesPerSecond = 18410.2
-MPI Rank 0: 08/16/2016 03:03:00:  Epoch[ 2 of 3]-Minibatch[  21-  30, 37.50%]: CrossEntropyWithSoftmax = 2.00477328 * 2560; EvalErrorPrediction = 0.54296875 * 2560; time = 0.1341s; samplesPerSecond = 19084.0
-MPI Rank 0: 08/16/2016 03:03:01:  Epoch[ 2 of 3]-Minibatch[  31-  40, 50.00%]: CrossEntropyWithSoftmax = 1.99184389 * 2560; EvalErrorPrediction = 0.55273438 * 2560; time = 0.1382s; samplesPerSecond = 18530.4
-MPI Rank 0: 08/16/2016 03:03:01:  Epoch[ 2 of 3]-Minibatch[  41-  50, 62.50%]: CrossEntropyWithSoftmax = 1.98267253 * 2560; EvalErrorPrediction = 0.54023438 * 2560; time = 0.1393s; samplesPerSecond = 18374.0
-MPI Rank 0: 08/16/2016 03:03:01:  Epoch[ 2 of 3]-Minibatch[  51-  60, 75.00%]: CrossEntropyWithSoftmax = 1.93130618 * 2560; EvalErrorPrediction = 0.52773437 * 2560; time = 0.1338s; samplesPerSecond = 19128.9
-MPI Rank 0: 08/16/2016 03:03:01:  Epoch[ 2 of 3]-Minibatch[  61-  70, 87.50%]: CrossEntropyWithSoftmax = 1.91975513 * 2560; EvalErrorPrediction = 0.51718750 * 2560; time = 0.1340s; samplesPerSecond = 19098.9
-MPI Rank 0: 08/16/2016 03:03:01:  Epoch[ 2 of 3]-Minibatch[  71-  80, 100.00%]: CrossEntropyWithSoftmax = 1.90691429 * 2560; EvalErrorPrediction = 0.52734375 * 2560; time = 0.1373s; samplesPerSecond = 18650.3
-MPI Rank 0: 08/16/2016 03:03:01: Finished Epoch[ 2 of 3]: [Training] CrossEntropyWithSoftmax = 1.98262721 * 20480; EvalErrorPrediction = 0.53994141 * 20480; totalSamplesSeen = 40960; learningRatePerSample = 0.001953125; epochTime=1.10877s
-MPI Rank 0: 08/16/2016 03:03:01: SGD: Saving checkpoint model 'C:\Users\svcphil\AppData\Local\Temp\cntk-test-20160816030048.672180\Speech\DNN_ParallelNoQuantization@release_cpu/models/cntkSpeech.dnn.2'
->>>>>>> 8493f118
-MPI Rank 0: 
-MPI Rank 0: 08/16/2016 03:03:01: Starting Epoch 3: learning rate per sample = 0.000098  effective momentum = 0.656119  momentum as time constant = 2429.9 samples
+MPI Rank 0: 
+MPI Rank 0: 05/03/2016 14:22:42: Starting Epoch 3: learning rate per sample = 0.000098  effective momentum = 0.656119  momentum as time constant = 2429.9 samples
 MPI Rank 0: minibatchiterator: epoch 2: frames [40960..61440] (first utterance at frame 40960), data subset 0 of 3, with 1 datapasses
 MPI Rank 0: 
-<<<<<<< HEAD
 MPI Rank 0: 05/03/2016 14:22:42: Starting minibatch loop, DataParallelSGD training (MyRank = 0, NumNodes = 3, NumGradientBits = 32), distributed reading is ENABLED.
-MPI Rank 0: 05/03/2016 14:22:44:  Epoch[ 3 of 3]-Minibatch[   1-  10, 50.00%]: CrossEntropyWithSoftmax = 1.88593946 * 10240; EvalClassificationError = 0.52529297 * 10240; time = 1.7740s; samplesPerSecond = 5772.4
-MPI Rank 0: 05/03/2016 14:22:46:  Epoch[ 3 of 3]-Minibatch[  11-  20, 100.00%]: CrossEntropyWithSoftmax = 1.89384561 * 10240; EvalClassificationError = 0.51816406 * 10240; time = 1.7771s; samplesPerSecond = 5762.1
-MPI Rank 0: 05/03/2016 14:22:46: Finished Epoch[ 3 of 3]: [Training] CrossEntropyWithSoftmax = 1.88989253 * 20480; EvalClassificationError = 0.52172852 * 20480; totalSamplesSeen = 61440; learningRatePerSample = 9.7656251e-005; epochTime=3.64439s
+MPI Rank 0: 05/03/2016 14:22:44:  Epoch[ 3 of 3]-Minibatch[   1-  10, 50.00%]: CrossEntropyWithSoftmax = 1.88593946 * 10240; EvalErrorPrediction = 0.52529297 * 10240; time = 1.7740s; samplesPerSecond = 5772.4
+MPI Rank 0: 05/03/2016 14:22:46:  Epoch[ 3 of 3]-Minibatch[  11-  20, 100.00%]: CrossEntropyWithSoftmax = 1.89384561 * 10240; EvalErrorPrediction = 0.51816406 * 10240; time = 1.7771s; samplesPerSecond = 5762.1
+MPI Rank 0: 05/03/2016 14:22:46: Finished Epoch[ 3 of 3]: [Training] CrossEntropyWithSoftmax = 1.88989253 * 20480; EvalErrorPrediction = 0.52172852 * 20480; totalSamplesSeen = 61440; learningRatePerSample = 9.7656251e-005; epochTime=3.64439s
 MPI Rank 0: 05/03/2016 14:22:46: SGD: Saving checkpoint model 'C:\Users\svcphil\AppData\Local\Temp\cntk-test-20160503141958.750677\Speech\DNN_ParallelNoQuantization@release_cpu/models/cntkSpeech.dnn'
 MPI Rank 0: 05/03/2016 14:22:46: CNTKCommandTrainEnd: speechTrain
-=======
-MPI Rank 0: 08/16/2016 03:03:01: Starting minibatch loop, DataParallelSGD training (MyRank = 0, NumNodes = 3, NumGradientBits = 32), distributed reading is ENABLED.
-MPI Rank 0: 08/16/2016 03:03:02:  Epoch[ 3 of 3]-Minibatch[   1-  10, 50.00%]: CrossEntropyWithSoftmax = 1.90951136 * 10240; EvalErrorPrediction = 0.52617187 * 10240; time = 0.3803s; samplesPerSecond = 26929.2
-MPI Rank 0: 08/16/2016 03:03:02:  Epoch[ 3 of 3]-Minibatch[  11-  20, 100.00%]: CrossEntropyWithSoftmax = 1.93082558 * 10240; EvalErrorPrediction = 0.54072266 * 10240; time = 0.3565s; samplesPerSecond = 28721.0
-MPI Rank 0: 08/16/2016 03:03:02: Finished Epoch[ 3 of 3]: [Training] CrossEntropyWithSoftmax = 1.92016847 * 20480; EvalErrorPrediction = 0.53344727 * 20480; totalSamplesSeen = 61440; learningRatePerSample = 9.7656251e-005; epochTime=0.746914s
-MPI Rank 0: 08/16/2016 03:03:02: SGD: Saving checkpoint model 'C:\Users\svcphil\AppData\Local\Temp\cntk-test-20160816030048.672180\Speech\DNN_ParallelNoQuantization@release_cpu/models/cntkSpeech.dnn'
-MPI Rank 0: 08/16/2016 03:03:02: CNTKCommandTrainEnd: speechTrain
->>>>>>> 8493f118
-MPI Rank 0: 
-MPI Rank 0: 08/16/2016 03:03:02: Action "train" complete.
-MPI Rank 0: 
-MPI Rank 0: 08/16/2016 03:03:02: __COMPLETED__
-MPI Rank 0: ~MPIWrapper
-MPI Rank 1: 08/16/2016 03:02:49: Redirecting stderr to file C:\Users\svcphil\AppData\Local\Temp\cntk-test-20160816030048.672180\Speech\DNN_ParallelNoQuantization@release_cpu/stderr_speechTrain.logrank1
-MPI Rank 1: 08/16/2016 03:02:49: -------------------------------------------------------------------
-MPI Rank 1: 08/16/2016 03:02:49: Build info: 
-MPI Rank 1: 
-MPI Rank 1: 08/16/2016 03:02:49: 		Built time: Aug 16 2016 02:54:53
-MPI Rank 1: 08/16/2016 03:02:49: 		Last modified date: Fri Aug 12 05:31:21 2016
-MPI Rank 1: 08/16/2016 03:02:49: 		Build type: Release
-MPI Rank 1: 08/16/2016 03:02:49: 		Build target: GPU
-MPI Rank 1: 08/16/2016 03:02:49: 		With 1bit-SGD: no
-MPI Rank 1: 08/16/2016 03:02:49: 		Math lib: mkl
-MPI Rank 1: 08/16/2016 03:02:49: 		CUDA_PATH: C:\Program Files\NVIDIA GPU Computing Toolkit\CUDA\v7.5
-MPI Rank 1: 08/16/2016 03:02:49: 		CUB_PATH: c:\src\cub-1.4.1
-MPI Rank 1: 08/16/2016 03:02:49: 		CUDNN_PATH: c:\NVIDIA\cudnn-4.0\cuda
-MPI Rank 1: 08/16/2016 03:02:49: 		Build Branch: HEAD
-MPI Rank 1: 08/16/2016 03:02:49: 		Build SHA1: 026b1e772b963461e189f8f00aa7ed6951298f84
-MPI Rank 1: 08/16/2016 03:02:49: 		Built by svcphil on Philly-Pool3
-MPI Rank 1: 08/16/2016 03:02:49: 		Build Path: c:\Jenkins\workspace\CNTK-Build-Windows\Source\CNTK\
-MPI Rank 1: 08/16/2016 03:02:49: -------------------------------------------------------------------
-MPI Rank 1: 08/16/2016 03:02:54: -------------------------------------------------------------------
-MPI Rank 1: 08/16/2016 03:02:54: GPU info:
-MPI Rank 1: 
-MPI Rank 1: 08/16/2016 03:02:54: 		Device[0]: cores = 2880; computeCapability = 3.5; type = "GeForce GTX 780 Ti"; memory = 3072 MB
-MPI Rank 1: 08/16/2016 03:02:54: 		Device[1]: cores = 2880; computeCapability = 3.5; type = "GeForce GTX 780 Ti"; memory = 3072 MB
-MPI Rank 1: 08/16/2016 03:02:54: 		Device[2]: cores = 2880; computeCapability = 3.5; type = "GeForce GTX 780 Ti"; memory = 3072 MB
-MPI Rank 1: 08/16/2016 03:02:54: 		Device[3]: cores = 2880; computeCapability = 3.5; type = "GeForce GTX 780 Ti"; memory = 3072 MB
-MPI Rank 1: 08/16/2016 03:02:54: -------------------------------------------------------------------
-MPI Rank 1: 
-MPI Rank 1: 08/16/2016 03:02:54: Running on DPHAIM-22 at 2016/08/16 03:02:54
-MPI Rank 1: 08/16/2016 03:02:54: Command line: 
-MPI Rank 1: C:\jenkins\workspace\CNTK-Test-Windows-W2\x64\release\cntk.exe  configFile=C:\jenkins\workspace\CNTK-Test-Windows-W2\Tests\EndToEndTests\Speech\DNN/cntk.cntk  currentDirectory=C:\jenkins\workspace\CNTK-Test-Windows-W2\Tests\EndToEndTests\Speech\Data  RunDir=C:\Users\svcphil\AppData\Local\Temp\cntk-test-20160816030048.672180\Speech\DNN_ParallelNoQuantization@release_cpu  DataDir=C:\jenkins\workspace\CNTK-Test-Windows-W2\Tests\EndToEndTests\Speech\Data  ConfigDir=C:\jenkins\workspace\CNTK-Test-Windows-W2\Tests\EndToEndTests\Speech\DNN  OutputDir=C:\Users\svcphil\AppData\Local\Temp\cntk-test-20160816030048.672180\Speech\DNN_ParallelNoQuantization@release_cpu  DeviceId=-1  timestamping=true  numCPUThreads=8  stderr=C:\Users\svcphil\AppData\Local\Temp\cntk-test-20160816030048.672180\Speech\DNN_ParallelNoQuantization@release_cpu/stderr
-MPI Rank 1: 
-MPI Rank 1: 
-MPI Rank 1: 
-MPI Rank 1: 08/16/2016 03:02:54: >>>>>>>>>>>>>>>>>>>> RAW CONFIG (VARIABLES NOT RESOLVED) >>>>>>>>>>>>>>>>>>>>
-MPI Rank 1: 08/16/2016 03:02:54: precision = "float"
+MPI Rank 0: 
+MPI Rank 0: 05/03/2016 14:22:46: Action "train" complete.
+MPI Rank 0: 
+MPI Rank 0: 05/03/2016 14:22:46: __COMPLETED__
+MPI Rank 1: 05/03/2016 14:21:56: Redirecting stderr to file C:\Users\svcphil\AppData\Local\Temp\cntk-test-20160503141958.750677\Speech\DNN_ParallelNoQuantization@release_cpu/stderr_speechTrain.logrank1
+MPI Rank 1: 05/03/2016 14:21:56: -------------------------------------------------------------------
+MPI Rank 1: 05/03/2016 14:21:57: Build info: 
+MPI Rank 1: 
+MPI Rank 1: 05/03/2016 14:21:57: 		Built time: May  3 2016 13:23:06
+MPI Rank 1: 05/03/2016 14:21:57: 		Last modified date: Mon Apr 18 00:00:12 2016
+MPI Rank 1: 05/03/2016 14:21:57: 		Build type: Release
+MPI Rank 1: 05/03/2016 14:21:57: 		Build target: GPU
+MPI Rank 1: 05/03/2016 14:21:57: 		With 1bit-SGD: no
+MPI Rank 1: 05/03/2016 14:21:57: 		CUDA_PATH: C:\Program Files\NVIDIA GPU Computing Toolkit\CUDA\v7.5
+MPI Rank 1: 05/03/2016 14:21:57: 		CUB_PATH: C:\src\cub-1.4.1
+MPI Rank 1: 05/03/2016 14:21:57: 		CUDNN_PATH: c:\NVIDIA\cudnn-4.0\cuda
+MPI Rank 1: 05/03/2016 14:21:57: 		Build Branch: HEAD
+MPI Rank 1: 05/03/2016 14:21:57: 		Build SHA1: af96f7cce6c3c78a4f1e9315e061291c79360e12
+MPI Rank 1: 05/03/2016 14:21:57: 		Built by svcphil on LIANA-09-w
+MPI Rank 1: 05/03/2016 14:21:57: 		Build Path: c:\jenkins\workspace\CNTK-Build-Windows\Source\CNTK\
+MPI Rank 1: 05/03/2016 14:21:57: -------------------------------------------------------------------
+MPI Rank 1: 
+MPI Rank 1: 05/03/2016 14:21:57: Running on DPHAIM-25 at 2016/05/03 14:21:57
+MPI Rank 1: 05/03/2016 14:21:57: Command line: 
+MPI Rank 1: C:\jenkins\workspace\CNTK-Test-Windows-W2\x64\release\cntk.exe  configFile=C:\jenkins\workspace\CNTK-Test-Windows-W2\Tests\EndToEndTests\Speech\DNN/cntk.cntk  currentDirectory=C:\jenkins\workspace\CNTK-Test-Windows-W2\Tests\EndToEndTests\Speech\Data  RunDir=C:\Users\svcphil\AppData\Local\Temp\cntk-test-20160503141958.750677\Speech\DNN_ParallelNoQuantization@release_cpu  DataDir=C:\jenkins\workspace\CNTK-Test-Windows-W2\Tests\EndToEndTests\Speech\Data  ConfigDir=C:\jenkins\workspace\CNTK-Test-Windows-W2\Tests\EndToEndTests\Speech\DNN  OutputDir=C:\Users\svcphil\AppData\Local\Temp\cntk-test-20160503141958.750677\Speech\DNN_ParallelNoQuantization@release_cpu  DeviceId=-1  timestamping=true  numCPUThreads=8  stderr=C:\Users\svcphil\AppData\Local\Temp\cntk-test-20160503141958.750677\Speech\DNN_ParallelNoQuantization@release_cpu/stderr
+MPI Rank 1: 
+MPI Rank 1: 
+MPI Rank 1: 
+MPI Rank 1: 05/03/2016 14:21:57: >>>>>>>>>>>>>>>>>>>> RAW CONFIG (VARIABLES NOT RESOLVED) >>>>>>>>>>>>>>>>>>>>
+MPI Rank 1: 05/03/2016 14:21:57: precision = "float"
 MPI Rank 1: command = speechTrain
 MPI Rank 1: deviceId = $DeviceId$
 MPI Rank 1: parallelTrain = true
@@ -779,7 +653,7 @@
 MPI Rank 1:     SimpleNetworkBuilder = [
 MPI Rank 1:         layerSizes = 363:512:512:132
 MPI Rank 1:         trainingCriterion = "CrossEntropyWithSoftmax"
-MPI Rank 1:         evalCriterion = "ClassificationError"
+MPI Rank 1:         evalCriterion = "ErrorPrediction"
 MPI Rank 1:         layerTypes = "Sigmoid"
 MPI Rank 1:         initValueScale = 1.0
 MPI Rank 1:         applyMeanVarNorm = true
@@ -805,7 +679,7 @@
 MPI Rank 1:              then CrossEntropyWithSoftmax(labels, outZ, tag='criterion')
 MPI Rank 1:              else Fail('unknown trainingCriterion ' + trainingCriterion)
 MPI Rank 1:         Err = if evalCriterion == 'Err' then
-MPI Rank 1:               ClassificationError(labels, outZ, tag='evaluation')
+MPI Rank 1:               ErrorPrediction(labels, outZ, tag='evaluation')
 MPI Rank 1:               else Fail('unknown evalCriterion ' + evalCriterion)
 MPI Rank 1:         logPrior = LogPrior(labels)
 MPI Rank 1:         // TODO: how to add a tag to an infix operation?
@@ -843,7 +717,6 @@
 MPI Rank 1:         miniBatchMode = "partial"
 MPI Rank 1:         randomize = "auto"
 MPI Rank 1:         verbosity = 0
-MPI Rank 1:         useMersenneTwisterRand=true
 MPI Rank 1:         features = [
 MPI Rank 1:             dim = 363
 MPI Rank 1:             type = "real"
@@ -858,31 +731,31 @@
 MPI Rank 1:     ]
 MPI Rank 1: ]
 MPI Rank 1: currentDirectory=C:\jenkins\workspace\CNTK-Test-Windows-W2\Tests\EndToEndTests\Speech\Data
-MPI Rank 1: RunDir=C:\Users\svcphil\AppData\Local\Temp\cntk-test-20160816030048.672180\Speech\DNN_ParallelNoQuantization@release_cpu
+MPI Rank 1: RunDir=C:\Users\svcphil\AppData\Local\Temp\cntk-test-20160503141958.750677\Speech\DNN_ParallelNoQuantization@release_cpu
 MPI Rank 1: DataDir=C:\jenkins\workspace\CNTK-Test-Windows-W2\Tests\EndToEndTests\Speech\Data
 MPI Rank 1: ConfigDir=C:\jenkins\workspace\CNTK-Test-Windows-W2\Tests\EndToEndTests\Speech\DNN
-MPI Rank 1: OutputDir=C:\Users\svcphil\AppData\Local\Temp\cntk-test-20160816030048.672180\Speech\DNN_ParallelNoQuantization@release_cpu
+MPI Rank 1: OutputDir=C:\Users\svcphil\AppData\Local\Temp\cntk-test-20160503141958.750677\Speech\DNN_ParallelNoQuantization@release_cpu
 MPI Rank 1: DeviceId=-1
 MPI Rank 1: timestamping=true
 MPI Rank 1: numCPUThreads=8
-MPI Rank 1: stderr=C:\Users\svcphil\AppData\Local\Temp\cntk-test-20160816030048.672180\Speech\DNN_ParallelNoQuantization@release_cpu/stderr
-MPI Rank 1: 
-MPI Rank 1: 08/16/2016 03:02:54: <<<<<<<<<<<<<<<<<<<< RAW CONFIG (VARIABLES NOT RESOLVED)  <<<<<<<<<<<<<<<<<<<<
-MPI Rank 1: 
-MPI Rank 1: 08/16/2016 03:02:54: >>>>>>>>>>>>>>>>>>>> RAW CONFIG WITH ALL VARIABLES RESOLVED >>>>>>>>>>>>>>>>>>>>
-MPI Rank 1: 08/16/2016 03:02:54: precision = "float"
+MPI Rank 1: stderr=C:\Users\svcphil\AppData\Local\Temp\cntk-test-20160503141958.750677\Speech\DNN_ParallelNoQuantization@release_cpu/stderr
+MPI Rank 1: 
+MPI Rank 1: 05/03/2016 14:21:57: <<<<<<<<<<<<<<<<<<<< RAW CONFIG (VARIABLES NOT RESOLVED)  <<<<<<<<<<<<<<<<<<<<
+MPI Rank 1: 
+MPI Rank 1: 05/03/2016 14:21:57: >>>>>>>>>>>>>>>>>>>> RAW CONFIG WITH ALL VARIABLES RESOLVED >>>>>>>>>>>>>>>>>>>>
+MPI Rank 1: 05/03/2016 14:21:57: precision = "float"
 MPI Rank 1: command = speechTrain
 MPI Rank 1: deviceId = -1
 MPI Rank 1: parallelTrain = true
 MPI Rank 1: speechTrain = [
 MPI Rank 1:     action = "train"
-MPI Rank 1:     modelPath = "C:\Users\svcphil\AppData\Local\Temp\cntk-test-20160816030048.672180\Speech\DNN_ParallelNoQuantization@release_cpu/models/cntkSpeech.dnn"
+MPI Rank 1:     modelPath = "C:\Users\svcphil\AppData\Local\Temp\cntk-test-20160503141958.750677\Speech\DNN_ParallelNoQuantization@release_cpu/models/cntkSpeech.dnn"
 MPI Rank 1:     deviceId = -1
 MPI Rank 1:     traceLevel = 1
 MPI Rank 1:     SimpleNetworkBuilder = [
 MPI Rank 1:         layerSizes = 363:512:512:132
 MPI Rank 1:         trainingCriterion = "CrossEntropyWithSoftmax"
-MPI Rank 1:         evalCriterion = "ClassificationError"
+MPI Rank 1:         evalCriterion = "ErrorPrediction"
 MPI Rank 1:         layerTypes = "Sigmoid"
 MPI Rank 1:         initValueScale = 1.0
 MPI Rank 1:         applyMeanVarNorm = true
@@ -908,7 +781,7 @@
 MPI Rank 1:              then CrossEntropyWithSoftmax(labels, outZ, tag='criterion')
 MPI Rank 1:              else Fail('unknown trainingCriterion ' + trainingCriterion)
 MPI Rank 1:         Err = if evalCriterion == 'Err' then
-MPI Rank 1:               ClassificationError(labels, outZ, tag='evaluation')
+MPI Rank 1:               ErrorPrediction(labels, outZ, tag='evaluation')
 MPI Rank 1:               else Fail('unknown evalCriterion ' + evalCriterion)
 MPI Rank 1:         logPrior = LogPrior(labels)
 MPI Rank 1:         // TODO: how to add a tag to an infix operation?
@@ -946,7 +819,6 @@
 MPI Rank 1:         miniBatchMode = "partial"
 MPI Rank 1:         randomize = "auto"
 MPI Rank 1:         verbosity = 0
-MPI Rank 1:         useMersenneTwisterRand=true
 MPI Rank 1:         features = [
 MPI Rank 1:             dim = 363
 MPI Rank 1:             type = "real"
@@ -961,37 +833,37 @@
 MPI Rank 1:     ]
 MPI Rank 1: ]
 MPI Rank 1: currentDirectory=C:\jenkins\workspace\CNTK-Test-Windows-W2\Tests\EndToEndTests\Speech\Data
-MPI Rank 1: RunDir=C:\Users\svcphil\AppData\Local\Temp\cntk-test-20160816030048.672180\Speech\DNN_ParallelNoQuantization@release_cpu
+MPI Rank 1: RunDir=C:\Users\svcphil\AppData\Local\Temp\cntk-test-20160503141958.750677\Speech\DNN_ParallelNoQuantization@release_cpu
 MPI Rank 1: DataDir=C:\jenkins\workspace\CNTK-Test-Windows-W2\Tests\EndToEndTests\Speech\Data
 MPI Rank 1: ConfigDir=C:\jenkins\workspace\CNTK-Test-Windows-W2\Tests\EndToEndTests\Speech\DNN
-MPI Rank 1: OutputDir=C:\Users\svcphil\AppData\Local\Temp\cntk-test-20160816030048.672180\Speech\DNN_ParallelNoQuantization@release_cpu
+MPI Rank 1: OutputDir=C:\Users\svcphil\AppData\Local\Temp\cntk-test-20160503141958.750677\Speech\DNN_ParallelNoQuantization@release_cpu
 MPI Rank 1: DeviceId=-1
 MPI Rank 1: timestamping=true
 MPI Rank 1: numCPUThreads=8
-MPI Rank 1: stderr=C:\Users\svcphil\AppData\Local\Temp\cntk-test-20160816030048.672180\Speech\DNN_ParallelNoQuantization@release_cpu/stderr
-MPI Rank 1: 
-MPI Rank 1: 08/16/2016 03:02:54: <<<<<<<<<<<<<<<<<<<< RAW CONFIG WITH ALL VARIABLES RESOLVED <<<<<<<<<<<<<<<<<<<<
-MPI Rank 1: 
-MPI Rank 1: 08/16/2016 03:02:54: >>>>>>>>>>>>>>>>>>>> PROCESSED CONFIG WITH ALL VARIABLES RESOLVED >>>>>>>>>>>>>>>>>>>>
+MPI Rank 1: stderr=C:\Users\svcphil\AppData\Local\Temp\cntk-test-20160503141958.750677\Speech\DNN_ParallelNoQuantization@release_cpu/stderr
+MPI Rank 1: 
+MPI Rank 1: 05/03/2016 14:21:57: <<<<<<<<<<<<<<<<<<<< RAW CONFIG WITH ALL VARIABLES RESOLVED <<<<<<<<<<<<<<<<<<<<
+MPI Rank 1: 
+MPI Rank 1: 05/03/2016 14:21:57: >>>>>>>>>>>>>>>>>>>> PROCESSED CONFIG WITH ALL VARIABLES RESOLVED >>>>>>>>>>>>>>>>>>>>
 MPI Rank 1: configparameters: cntk.cntk:command=speechTrain
 MPI Rank 1: configparameters: cntk.cntk:ConfigDir=C:\jenkins\workspace\CNTK-Test-Windows-W2\Tests\EndToEndTests\Speech\DNN
 MPI Rank 1: configparameters: cntk.cntk:currentDirectory=C:\jenkins\workspace\CNTK-Test-Windows-W2\Tests\EndToEndTests\Speech\Data
 MPI Rank 1: configparameters: cntk.cntk:DataDir=C:\jenkins\workspace\CNTK-Test-Windows-W2\Tests\EndToEndTests\Speech\Data
 MPI Rank 1: configparameters: cntk.cntk:deviceId=-1
 MPI Rank 1: configparameters: cntk.cntk:numCPUThreads=8
-MPI Rank 1: configparameters: cntk.cntk:OutputDir=C:\Users\svcphil\AppData\Local\Temp\cntk-test-20160816030048.672180\Speech\DNN_ParallelNoQuantization@release_cpu
+MPI Rank 1: configparameters: cntk.cntk:OutputDir=C:\Users\svcphil\AppData\Local\Temp\cntk-test-20160503141958.750677\Speech\DNN_ParallelNoQuantization@release_cpu
 MPI Rank 1: configparameters: cntk.cntk:parallelTrain=true
 MPI Rank 1: configparameters: cntk.cntk:precision=float
-MPI Rank 1: configparameters: cntk.cntk:RunDir=C:\Users\svcphil\AppData\Local\Temp\cntk-test-20160816030048.672180\Speech\DNN_ParallelNoQuantization@release_cpu
+MPI Rank 1: configparameters: cntk.cntk:RunDir=C:\Users\svcphil\AppData\Local\Temp\cntk-test-20160503141958.750677\Speech\DNN_ParallelNoQuantization@release_cpu
 MPI Rank 1: configparameters: cntk.cntk:speechTrain=[
 MPI Rank 1:     action = "train"
-MPI Rank 1:     modelPath = "C:\Users\svcphil\AppData\Local\Temp\cntk-test-20160816030048.672180\Speech\DNN_ParallelNoQuantization@release_cpu/models/cntkSpeech.dnn"
+MPI Rank 1:     modelPath = "C:\Users\svcphil\AppData\Local\Temp\cntk-test-20160503141958.750677\Speech\DNN_ParallelNoQuantization@release_cpu/models/cntkSpeech.dnn"
 MPI Rank 1:     deviceId = -1
 MPI Rank 1:     traceLevel = 1
 MPI Rank 1:     SimpleNetworkBuilder = [
 MPI Rank 1:         layerSizes = 363:512:512:132
 MPI Rank 1:         trainingCriterion = "CrossEntropyWithSoftmax"
-MPI Rank 1:         evalCriterion = "ClassificationError"
+MPI Rank 1:         evalCriterion = "ErrorPrediction"
 MPI Rank 1:         layerTypes = "Sigmoid"
 MPI Rank 1:         initValueScale = 1.0
 MPI Rank 1:         applyMeanVarNorm = true
@@ -1017,7 +889,7 @@
 MPI Rank 1:              then CrossEntropyWithSoftmax(labels, outZ, tag='criterion')
 MPI Rank 1:              else Fail('unknown trainingCriterion ' + trainingCriterion)
 MPI Rank 1:         Err = if evalCriterion == 'Err' then
-MPI Rank 1:               ClassificationError(labels, outZ, tag='evaluation')
+MPI Rank 1:               ErrorPrediction(labels, outZ, tag='evaluation')
 MPI Rank 1:               else Fail('unknown evalCriterion ' + evalCriterion)
 MPI Rank 1:         logPrior = LogPrior(labels)
 MPI Rank 1:         // TODO: how to add a tag to an infix operation?
@@ -1055,7 +927,6 @@
 MPI Rank 1:         miniBatchMode = "partial"
 MPI Rank 1:         randomize = "auto"
 MPI Rank 1:         verbosity = 0
-MPI Rank 1:         useMersenneTwisterRand=true
 MPI Rank 1:         features = [
 MPI Rank 1:             dim = 363
 MPI Rank 1:             type = "real"
@@ -1070,23 +941,23 @@
 MPI Rank 1:     ]
 MPI Rank 1: ]
 MPI Rank 1: 
-MPI Rank 1: configparameters: cntk.cntk:stderr=C:\Users\svcphil\AppData\Local\Temp\cntk-test-20160816030048.672180\Speech\DNN_ParallelNoQuantization@release_cpu/stderr
+MPI Rank 1: configparameters: cntk.cntk:stderr=C:\Users\svcphil\AppData\Local\Temp\cntk-test-20160503141958.750677\Speech\DNN_ParallelNoQuantization@release_cpu/stderr
 MPI Rank 1: configparameters: cntk.cntk:timestamping=true
-MPI Rank 1: 08/16/2016 03:02:54: <<<<<<<<<<<<<<<<<<<< PROCESSED CONFIG WITH ALL VARIABLES RESOLVED <<<<<<<<<<<<<<<<<<<<
-MPI Rank 1: 08/16/2016 03:02:54: Commands: speechTrain
-MPI Rank 1: 08/16/2016 03:02:54: Precision = "float"
-MPI Rank 1: 08/16/2016 03:02:54: Using 8 CPU threads.
-MPI Rank 1: 08/16/2016 03:02:54: CNTKModelPath: C:\Users\svcphil\AppData\Local\Temp\cntk-test-20160816030048.672180\Speech\DNN_ParallelNoQuantization@release_cpu/models/cntkSpeech.dnn
-MPI Rank 1: 08/16/2016 03:02:54: CNTKCommandTrainInfo: speechTrain : 3
-MPI Rank 1: 08/16/2016 03:02:54: CNTKCommandTrainInfo: CNTKNoMoreCommands_Total : 3
-MPI Rank 1: 
-MPI Rank 1: 08/16/2016 03:02:54: ##############################################################################
-MPI Rank 1: 08/16/2016 03:02:54: #                                                                            #
-MPI Rank 1: 08/16/2016 03:02:54: # Action "train"                                                             #
-MPI Rank 1: 08/16/2016 03:02:54: #                                                                            #
-MPI Rank 1: 08/16/2016 03:02:54: ##############################################################################
-MPI Rank 1: 
-MPI Rank 1: 08/16/2016 03:02:54: CNTKCommandTrainBegin: speechTrain
+MPI Rank 1: 05/03/2016 14:21:57: <<<<<<<<<<<<<<<<<<<< PROCESSED CONFIG WITH ALL VARIABLES RESOLVED <<<<<<<<<<<<<<<<<<<<
+MPI Rank 1: 05/03/2016 14:21:57: Commands: speechTrain
+MPI Rank 1: 05/03/2016 14:21:57: Precision = "float"
+MPI Rank 1: 05/03/2016 14:21:57: Using 8 CPU threads.
+MPI Rank 1: 05/03/2016 14:21:57: CNTKModelPath: C:\Users\svcphil\AppData\Local\Temp\cntk-test-20160503141958.750677\Speech\DNN_ParallelNoQuantization@release_cpu/models/cntkSpeech.dnn
+MPI Rank 1: 05/03/2016 14:21:57: CNTKCommandTrainInfo: speechTrain : 3
+MPI Rank 1: 05/03/2016 14:21:57: CNTKCommandTrainInfo: CNTKNoMoreCommands_Total : 3
+MPI Rank 1: 
+MPI Rank 1: 05/03/2016 14:21:57: ##############################################################################
+MPI Rank 1: 05/03/2016 14:21:57: #                                                                            #
+MPI Rank 1: 05/03/2016 14:21:57: # Action "train"                                                             #
+MPI Rank 1: 05/03/2016 14:21:57: #                                                                            #
+MPI Rank 1: 05/03/2016 14:21:57: ##############################################################################
+MPI Rank 1: 
+MPI Rank 1: 05/03/2016 14:21:57: CNTKCommandTrainBegin: speechTrain
 MPI Rank 1: SimpleNetworkBuilder Using CPU
 MPI Rank 1: reading script file glob_0000.scp ... 948 entries
 MPI Rank 1: total 132 state names in state list C:\jenkins\workspace\CNTK-Test-Windows-W2\Tests\EndToEndTests\Speech\Data/state.list
@@ -1095,25 +966,13 @@
 MPI Rank 1: label set 0: 129 classes
 MPI Rank 1: minibatchutterancesource: 948 utterances grouped into 3 chunks, av. chunk size: 316.0 utterances, 84244.7 frames
 MPI Rank 1: 
-MPI Rank 1: 08/16/2016 03:02:54: Creating virgin network.
-MPI Rank 1: Node 'W0' (LearnableParameter operation): Initializing Parameter[512 x 363] <- 0.000000.
-MPI Rank 1: Node 'W0' (LearnableParameter operation): Initializing Parameter[512 x 363] <- uniform(seed=1, range=0.050000*1.000000, onCPU=false).
-MPI Rank 1: Node 'B0' (LearnableParameter operation): Initializing Parameter[512 x 1] <- 0.000000.
-MPI Rank 1: Node 'B0' (LearnableParameter operation): Initializing Parameter[512 x 1] <- 0.000000.
-MPI Rank 1: Node 'W1' (LearnableParameter operation): Initializing Parameter[512 x 512] <- 0.000000.
-MPI Rank 1: Node 'W1' (LearnableParameter operation): Initializing Parameter[512 x 512] <- uniform(seed=2, range=0.050000*1.000000, onCPU=false).
-MPI Rank 1: Node 'B1' (LearnableParameter operation): Initializing Parameter[512 x 1] <- 0.000000.
-MPI Rank 1: Node 'B1' (LearnableParameter operation): Initializing Parameter[512 x 1] <- 0.000000.
-MPI Rank 1: Node 'W2' (LearnableParameter operation): Initializing Parameter[132 x 512] <- 0.000000.
-MPI Rank 1: Node 'W2' (LearnableParameter operation): Initializing Parameter[132 x 512] <- uniform(seed=3, range=0.050000*1.000000, onCPU=false).
-MPI Rank 1: Node 'B2' (LearnableParameter operation): Initializing Parameter[132 x 1] <- 0.000000.
-MPI Rank 1: Node 'B2' (LearnableParameter operation): Initializing Parameter[132 x 1] <- 0.000000.
+MPI Rank 1: 05/03/2016 14:21:57: Creating virgin network.
 MPI Rank 1: 
 MPI Rank 1: Post-processing network...
 MPI Rank 1: 
 MPI Rank 1: 7 roots:
 MPI Rank 1: 	CrossEntropyWithSoftmax = CrossEntropyWithSoftmax()
-MPI Rank 1: 	EvalClassificationError = ClassificationError()
+MPI Rank 1: 	EvalErrorPrediction = ErrorPrediction()
 MPI Rank 1: 	InvStdOfFeatures = InvStdDev()
 MPI Rank 1: 	MeanOfFeatures = Mean()
 MPI Rank 1: 	PosteriorProb = Softmax()
@@ -1142,7 +1001,7 @@
 MPI Rank 1: Validating --> B2 = LearnableParameter() :  -> [132 x 1]
 MPI Rank 1: Validating --> HLast = Plus (W2*H1, B2) : [132 x 1 x *], [132 x 1] -> [132 x 1 x *]
 MPI Rank 1: Validating --> CrossEntropyWithSoftmax = CrossEntropyWithSoftmax (labels, HLast) : [132 x *], [132 x 1 x *] -> [1]
-MPI Rank 1: Validating --> EvalClassificationError = ClassificationError (labels, HLast) : [132 x *], [132 x 1 x *] -> [1]
+MPI Rank 1: Validating --> EvalErrorPrediction = ErrorPrediction (labels, HLast) : [132 x *], [132 x 1 x *] -> [1]
 MPI Rank 1: Validating --> PosteriorProb = Softmax (HLast) : [132 x 1 x *] -> [132 x 1 x *]
 MPI Rank 1: Validating --> Prior = Mean (labels) : [132 x *] -> [132]
 MPI Rank 1: Validating --> LogOfPrior = Log (Prior) : [132] -> [132]
@@ -1159,45 +1018,21 @@
 MPI Rank 1: 
 MPI Rank 1: Post-processing network complete.
 MPI Rank 1: 
-MPI Rank 1: 08/16/2016 03:02:54: Created model with 25 nodes on CPU.
-MPI Rank 1: 
-MPI Rank 1: 08/16/2016 03:02:54: Training criterion node(s):
-MPI Rank 1: 08/16/2016 03:02:54: 	CrossEntropyWithSoftmax = CrossEntropyWithSoftmax
-MPI Rank 1: 
-<<<<<<< HEAD
-MPI Rank 1: 05/03/2016 14:21:57: 	EvalClassificationError = ClassificationError
-=======
-MPI Rank 1: 08/16/2016 03:02:54: Evaluation criterion node(s):
-MPI Rank 1: 08/16/2016 03:02:54: 	EvalErrorPrediction = ErrorPrediction
->>>>>>> 8493f118
+MPI Rank 1: 05/03/2016 14:21:57: Created model with 25 nodes on CPU.
+MPI Rank 1: 
+MPI Rank 1: 05/03/2016 14:21:57: Training criterion node(s):
+MPI Rank 1: 05/03/2016 14:21:57: 	CrossEntropyWithSoftmax = CrossEntropyWithSoftmax
+MPI Rank 1: 
+MPI Rank 1: 05/03/2016 14:21:57: Evaluation criterion node(s):
+MPI Rank 1: 
+MPI Rank 1: 05/03/2016 14:21:57: 	EvalErrorPrediction = ErrorPrediction
 MPI Rank 1: 
 MPI Rank 1: 
 MPI Rank 1: Allocating matrices for forward and/or backward propagation.
 MPI Rank 1: 
-MPI Rank 1: Memory Sharing: Out of 40 matrices, 19 are shared as 8, and 21 are not shared.
-MPI Rank 1: 
-MPI Rank 1: 	{ H1 : [512 x 1 x *]
-MPI Rank 1: 	  W0*features : [512 x *] (gradient) }
-MPI Rank 1: 	{ W0*features+B0 : [512 x 1 x *] (gradient)
-MPI Rank 1: 	  W1*H1 : [512 x 1 x *] }
-MPI Rank 1: 	{ HLast : [132 x 1 x *]
-MPI Rank 1: 	  W2 : [132 x 512] (gradient) }
-MPI Rank 1: 	{ H2 : [512 x 1 x *]
-MPI Rank 1: 	  W1*H1 : [512 x 1 x *] (gradient) }
-MPI Rank 1: 	{ B0 : [512 x 1] (gradient)
-MPI Rank 1: 	  H1 : [512 x 1 x *] (gradient)
-MPI Rank 1: 	  W1*H1+B1 : [512 x 1 x *] (gradient)
-MPI Rank 1: 	  W2*H1 : [132 x 1 x *] }
-MPI Rank 1: 	{ B1 : [512 x 1] (gradient)
-MPI Rank 1: 	  H2 : [512 x 1 x *] (gradient)
-MPI Rank 1: 	  HLast : [132 x 1 x *] (gradient) }
-MPI Rank 1: 	{ W1 : [512 x 512] (gradient)
-MPI Rank 1: 	  W1*H1+B1 : [512 x 1 x *] }
-MPI Rank 1: 	{ W0 : [512 x 363] (gradient)
-MPI Rank 1: 	  W0*features+B0 : [512 x 1 x *] }
-MPI Rank 1: 
-<<<<<<< HEAD
-MPI Rank 1: 0000000000000000: {[EvalClassificationError Gradient[1]] [InvStdOfFeatures Gradient[363]] [LogOfPrior Gradient[132]] [MVNormalizedFeatures Gradient[363 x *]] [MeanOfFeatures Gradient[363]] [PosteriorProb Gradient[132 x 1 x *]] [PosteriorProb Value[132 x 1 x *]] [Prior Gradient[132]] [ScaledLogLikelihood Gradient[132 x 1 x *]] [features Gradient[363 x *]] [labels Gradient[132 x *]] }
+MPI Rank 1: Memory Sharing Structure:
+MPI Rank 1: 
+MPI Rank 1: 0000000000000000: {[EvalErrorPrediction Gradient[1]] [InvStdOfFeatures Gradient[363]] [LogOfPrior Gradient[132]] [MVNormalizedFeatures Gradient[363 x *]] [MeanOfFeatures Gradient[363]] [PosteriorProb Gradient[132 x 1 x *]] [PosteriorProb Value[132 x 1 x *]] [Prior Gradient[132]] [ScaledLogLikelihood Gradient[132 x 1 x *]] [features Gradient[363 x *]] [labels Gradient[132 x *]] }
 MPI Rank 1: 000000B8A1E77C10: {[features Value[363 x *]] }
 MPI Rank 1: 000000B8A1E77CB0: {[MeanOfFeatures Value[363]] }
 MPI Rank 1: 000000B8A1E77E90: {[InvStdOfFeatures Value[363]] }
@@ -1205,7 +1040,7 @@
 MPI Rank 1: 000000B8A1E78430: {[B0 Value[512 x 1]] }
 MPI Rank 1: 000000B8AB5020F0: {[W1 Value[512 x 512]] }
 MPI Rank 1: 000000B8AB5022D0: {[Prior Value[132]] }
-MPI Rank 1: 000000B8AB5024B0: {[EvalClassificationError Value[1]] }
+MPI Rank 1: 000000B8AB5024B0: {[EvalErrorPrediction Value[1]] }
 MPI Rank 1: 000000B8AB5027D0: {[MVNormalizedFeatures Value[363 x *]] }
 MPI Rank 1: 000000B8AB502910: {[H1 Value[512 x 1 x *]] [W0*features Gradient[512 x *]] }
 MPI Rank 1: 000000B8AB502C30: {[W2 Value[132 x 512]] }
@@ -1226,188 +1061,109 @@
 MPI Rank 1: 000000B8AB503F90: {[B0 Gradient[512 x 1]] [H1 Gradient[512 x 1 x *]] [W1*H1+B1 Gradient[512 x 1 x *]] [W2*H1 Value[132 x 1 x *]] }
 MPI Rank 1: 000000B8AB5939F0: {[W2*H1 Gradient[132 x 1 x *]] }
 MPI Rank 1: 000000B8AB594170: {[B2 Gradient[132 x 1]] }
-=======
->>>>>>> 8493f118
-MPI Rank 1: 
-MPI Rank 1: 08/16/2016 03:02:54: Training 516740 parameters in 6 out of 6 parameter tensors and 15 nodes with gradient:
-MPI Rank 1: 
-MPI Rank 1: 08/16/2016 03:02:54: 	Node 'B0' (LearnableParameter operation) : [512 x 1]
-MPI Rank 1: 08/16/2016 03:02:54: 	Node 'B1' (LearnableParameter operation) : [512 x 1]
-MPI Rank 1: 08/16/2016 03:02:54: 	Node 'B2' (LearnableParameter operation) : [132 x 1]
-MPI Rank 1: 08/16/2016 03:02:54: 	Node 'W0' (LearnableParameter operation) : [512 x 363]
-MPI Rank 1: 08/16/2016 03:02:54: 	Node 'W1' (LearnableParameter operation) : [512 x 512]
-MPI Rank 1: 08/16/2016 03:02:54: 	Node 'W2' (LearnableParameter operation) : [132 x 512]
-MPI Rank 1: 
-MPI Rank 1: 
-MPI Rank 1: 08/16/2016 03:02:54: Precomputing --> 3 PreCompute nodes found.
-MPI Rank 1: 
-MPI Rank 1: 08/16/2016 03:02:54: 	MeanOfFeatures = Mean()
-MPI Rank 1: 08/16/2016 03:02:54: 	InvStdOfFeatures = InvStdDev()
-MPI Rank 1: 08/16/2016 03:02:54: 	Prior = Mean()
+MPI Rank 1: 
+MPI Rank 1: 
+MPI Rank 1: 05/03/2016 14:21:57: Precomputing --> 3 PreCompute nodes found.
+MPI Rank 1: 
+MPI Rank 1: 05/03/2016 14:21:57: 	MeanOfFeatures = Mean()
+MPI Rank 1: 05/03/2016 14:21:57: 	InvStdOfFeatures = InvStdDev()
+MPI Rank 1: 05/03/2016 14:21:57: 	Prior = Mean()
 MPI Rank 1: minibatchiterator: epoch 0: frames [0..252734] (first utterance at frame 0), data subset 0 of 1, with 1 datapasses
 MPI Rank 1: requiredata: determined feature kind as 33-dimensional 'USER' with frame shift 10.0 ms
 MPI Rank 1: 
-MPI Rank 1: 08/16/2016 03:02:57: Precomputing --> Completed.
-MPI Rank 1: 
-MPI Rank 1: 
-MPI Rank 1: 08/16/2016 03:02:57: Starting Epoch 1: learning rate per sample = 0.015625  effective momentum = 0.900000  momentum as time constant = 607.4 samples
+MPI Rank 1: 05/03/2016 14:21:58: Precomputing --> Completed.
+MPI Rank 1: 
+MPI Rank 1: 
+MPI Rank 1: 05/03/2016 14:21:59: Starting Epoch 1: learning rate per sample = 0.015625  effective momentum = 0.900000  momentum as time constant = 607.4 samples
 MPI Rank 1: minibatchiterator: epoch 0: frames [0..20480] (first utterance at frame 0), data subset 1 of 3, with 1 datapasses
 MPI Rank 1: 
-<<<<<<< HEAD
 MPI Rank 1: 05/03/2016 14:21:59: Starting minibatch loop, DataParallelSGD training (MyRank = 1, NumNodes = 3, NumGradientBits = 32), distributed reading is ENABLED.
-MPI Rank 1: 05/03/2016 14:22:00:  Epoch[ 1 of 3]-Minibatch[   1-  10, 3.13%]: CrossEntropyWithSoftmax = 4.46944914 * 640; EvalClassificationError = 0.90781250 * 640; time = 0.9036s; samplesPerSecond = 708.2
-MPI Rank 1: 05/03/2016 14:22:01:  Epoch[ 1 of 3]-Minibatch[  11-  20, 6.25%]: CrossEntropyWithSoftmax = 4.22299974 * 640; EvalClassificationError = 0.90156250 * 640; time = 0.9882s; samplesPerSecond = 647.6
-MPI Rank 1: 05/03/2016 14:22:02:  Epoch[ 1 of 3]-Minibatch[  21-  30, 9.38%]: CrossEntropyWithSoftmax = 3.93971317 * 640; EvalClassificationError = 0.84687500 * 640; time = 1.0697s; samplesPerSecond = 598.3
-MPI Rank 1: 05/03/2016 14:22:03:  Epoch[ 1 of 3]-Minibatch[  31-  40, 12.50%]: CrossEntropyWithSoftmax = 3.92341645 * 640; EvalClassificationError = 0.90468750 * 640; time = 1.1541s; samplesPerSecond = 554.6
-MPI Rank 1: 05/03/2016 14:22:04:  Epoch[ 1 of 3]-Minibatch[  41-  50, 15.63%]: CrossEntropyWithSoftmax = 3.84074398 * 640; EvalClassificationError = 0.91093750 * 640; time = 0.9880s; samplesPerSecond = 647.8
-MPI Rank 1: 05/03/2016 14:22:05:  Epoch[ 1 of 3]-Minibatch[  51-  60, 18.75%]: CrossEntropyWithSoftmax = 3.71252058 * 640; EvalClassificationError = 0.88437500 * 640; time = 1.1192s; samplesPerSecond = 571.8
-MPI Rank 1: 05/03/2016 14:22:06:  Epoch[ 1 of 3]-Minibatch[  61-  70, 21.88%]: CrossEntropyWithSoftmax = 3.51563305 * 640; EvalClassificationError = 0.82500000 * 640; time = 1.1282s; samplesPerSecond = 567.3
-MPI Rank 1: 05/03/2016 14:22:07:  Epoch[ 1 of 3]-Minibatch[  71-  80, 25.00%]: CrossEntropyWithSoftmax = 3.49348925 * 640; EvalClassificationError = 0.81093750 * 640; time = 0.9279s; samplesPerSecond = 689.7
-MPI Rank 1: 05/03/2016 14:22:08:  Epoch[ 1 of 3]-Minibatch[  81-  90, 28.13%]: CrossEntropyWithSoftmax = 3.34739941 * 640; EvalClassificationError = 0.76562500 * 640; time = 1.1303s; samplesPerSecond = 566.2
-MPI Rank 1: 05/03/2016 14:22:09:  Epoch[ 1 of 3]-Minibatch[  91- 100, 31.25%]: CrossEntropyWithSoftmax = 3.51960765 * 640; EvalClassificationError = 0.79843750 * 640; time = 1.1188s; samplesPerSecond = 572.0
-MPI Rank 1: 05/03/2016 14:22:10:  Epoch[ 1 of 3]-Minibatch[ 101- 110, 34.38%]: CrossEntropyWithSoftmax = 3.24655864 * 640; EvalClassificationError = 0.80312500 * 640; time = 0.9810s; samplesPerSecond = 652.4
-MPI Rank 1: 05/03/2016 14:22:11:  Epoch[ 1 of 3]-Minibatch[ 111- 120, 37.50%]: CrossEntropyWithSoftmax = 3.33397441 * 640; EvalClassificationError = 0.80000000 * 640; time = 1.0724s; samplesPerSecond = 596.8
-MPI Rank 1: 05/03/2016 14:22:12:  Epoch[ 1 of 3]-Minibatch[ 121- 130, 40.63%]: CrossEntropyWithSoftmax = 3.17780763 * 640; EvalClassificationError = 0.77031250 * 640; time = 0.9940s; samplesPerSecond = 643.9
-MPI Rank 1: 05/03/2016 14:22:13:  Epoch[ 1 of 3]-Minibatch[ 131- 140, 43.75%]: CrossEntropyWithSoftmax = 3.09845652 * 640; EvalClassificationError = 0.76875000 * 640; time = 1.0649s; samplesPerSecond = 601.0
-MPI Rank 1: 05/03/2016 14:22:14:  Epoch[ 1 of 3]-Minibatch[ 141- 150, 46.88%]: CrossEntropyWithSoftmax = 3.06458017 * 640; EvalClassificationError = 0.72968750 * 640; time = 1.1027s; samplesPerSecond = 580.4
-MPI Rank 1: 05/03/2016 14:22:15:  Epoch[ 1 of 3]-Minibatch[ 151- 160, 50.00%]: CrossEntropyWithSoftmax = 2.91633300 * 640; EvalClassificationError = 0.69531250 * 640; time = 1.0101s; samplesPerSecond = 633.6
-MPI Rank 1: 05/03/2016 14:22:17:  Epoch[ 1 of 3]-Minibatch[ 161- 170, 53.13%]: CrossEntropyWithSoftmax = 2.90607240 * 640; EvalClassificationError = 0.73281250 * 640; time = 1.1248s; samplesPerSecond = 569.0
-MPI Rank 1: 05/03/2016 14:22:18:  Epoch[ 1 of 3]-Minibatch[ 171- 180, 56.25%]: CrossEntropyWithSoftmax = 2.74094816 * 640; EvalClassificationError = 0.65937500 * 640; time = 1.0051s; samplesPerSecond = 636.8
-MPI Rank 1: 05/03/2016 14:22:19:  Epoch[ 1 of 3]-Minibatch[ 181- 190, 59.38%]: CrossEntropyWithSoftmax = 2.67087650 * 640; EvalClassificationError = 0.67343750 * 640; time = 1.0597s; samplesPerSecond = 604.0
-MPI Rank 1: 05/03/2016 14:22:20:  Epoch[ 1 of 3]-Minibatch[ 191- 200, 62.50%]: CrossEntropyWithSoftmax = 2.67608835 * 640; EvalClassificationError = 0.66406250 * 640; time = 1.2601s; samplesPerSecond = 507.9
-MPI Rank 1: 05/03/2016 14:22:21:  Epoch[ 1 of 3]-Minibatch[ 201- 210, 65.63%]: CrossEntropyWithSoftmax = 2.54732625 * 640; EvalClassificationError = 0.62968750 * 640; time = 0.8949s; samplesPerSecond = 715.2
-MPI Rank 1: 05/03/2016 14:22:22:  Epoch[ 1 of 3]-Minibatch[ 211- 220, 68.75%]: CrossEntropyWithSoftmax = 2.61925401 * 640; EvalClassificationError = 0.67343750 * 640; time = 1.0340s; samplesPerSecond = 618.9
-MPI Rank 1: 05/03/2016 14:22:23:  Epoch[ 1 of 3]-Minibatch[ 221- 230, 71.88%]: CrossEntropyWithSoftmax = 2.52388257 * 640; EvalClassificationError = 0.65781250 * 640; time = 1.1359s; samplesPerSecond = 563.5
-MPI Rank 1: 05/03/2016 14:22:24:  Epoch[ 1 of 3]-Minibatch[ 231- 240, 75.00%]: CrossEntropyWithSoftmax = 2.47544367 * 640; EvalClassificationError = 0.63437500 * 640; time = 1.0340s; samplesPerSecond = 618.9
-MPI Rank 1: 05/03/2016 14:22:25:  Epoch[ 1 of 3]-Minibatch[ 241- 250, 78.13%]: CrossEntropyWithSoftmax = 2.43264910 * 640; EvalClassificationError = 0.61406250 * 640; time = 1.1209s; samplesPerSecond = 571.0
-MPI Rank 1: 05/03/2016 14:22:26:  Epoch[ 1 of 3]-Minibatch[ 251- 260, 81.25%]: CrossEntropyWithSoftmax = 2.41728478 * 640; EvalClassificationError = 0.63125000 * 640; time = 1.0482s; samplesPerSecond = 610.6
-MPI Rank 1: 05/03/2016 14:22:27:  Epoch[ 1 of 3]-Minibatch[ 261- 270, 84.38%]: CrossEntropyWithSoftmax = 2.17674570 * 640; EvalClassificationError = 0.57812500 * 640; time = 1.0348s; samplesPerSecond = 618.5
-MPI Rank 1: 05/03/2016 14:22:28:  Epoch[ 1 of 3]-Minibatch[ 271- 280, 87.50%]: CrossEntropyWithSoftmax = 2.31020700 * 640; EvalClassificationError = 0.64062500 * 640; time = 1.0718s; samplesPerSecond = 597.1
-MPI Rank 1: 05/03/2016 14:22:29:  Epoch[ 1 of 3]-Minibatch[ 281- 290, 90.63%]: CrossEntropyWithSoftmax = 2.26400392 * 640; EvalClassificationError = 0.61093750 * 640; time = 1.0702s; samplesPerSecond = 598.0
-MPI Rank 1: 05/03/2016 14:22:31:  Epoch[ 1 of 3]-Minibatch[ 291- 300, 93.75%]: CrossEntropyWithSoftmax = 2.15884952 * 640; EvalClassificationError = 0.58281250 * 640; time = 1.1757s; samplesPerSecond = 544.4
-MPI Rank 1: 05/03/2016 14:22:32:  Epoch[ 1 of 3]-Minibatch[ 301- 310, 96.88%]: CrossEntropyWithSoftmax = 2.22712615 * 640; EvalClassificationError = 0.59218750 * 640; time = 1.0127s; samplesPerSecond = 632.0
-MPI Rank 1: 05/03/2016 14:22:32:  Epoch[ 1 of 3]-Minibatch[ 311- 320, 100.00%]: CrossEntropyWithSoftmax = 2.25604560 * 640; EvalClassificationError = 0.60625000 * 640; time = 0.9500s; samplesPerSecond = 673.7
-MPI Rank 1: 05/03/2016 14:22:33: Finished Epoch[ 1 of 3]: [Training] CrossEntropyWithSoftmax = 3.00704645 * 20480; EvalClassificationError = 0.72827148 * 20480; totalSamplesSeen = 20480; learningRatePerSample = 0.015625; epochTime=33.9031s
-=======
-MPI Rank 1: 08/16/2016 03:02:57: Starting minibatch loop, DataParallelSGD training (MyRank = 1, NumNodes = 3, NumGradientBits = 32), distributed reading is ENABLED.
-MPI Rank 1: 08/16/2016 03:02:57:  Epoch[ 1 of 3]-Minibatch[   1-  10, 3.13%]: CrossEntropyWithSoftmax = 4.56731197 * 640; EvalErrorPrediction = 0.91718750 * 640; time = 0.0834s; samplesPerSecond = 7671.1
-MPI Rank 1: 08/16/2016 03:02:57:  Epoch[ 1 of 3]-Minibatch[  11-  20, 6.25%]: CrossEntropyWithSoftmax = 4.31208884 * 640; EvalErrorPrediction = 0.92812500 * 640; time = 0.0881s; samplesPerSecond = 7260.9
-MPI Rank 1: 08/16/2016 03:02:57:  Epoch[ 1 of 3]-Minibatch[  21-  30, 9.38%]: CrossEntropyWithSoftmax = 3.97319817 * 640; EvalErrorPrediction = 0.87343750 * 640; time = 0.0901s; samplesPerSecond = 7105.9
-MPI Rank 1: 08/16/2016 03:02:58:  Epoch[ 1 of 3]-Minibatch[  31-  40, 12.50%]: CrossEntropyWithSoftmax = 3.73308074 * 640; EvalErrorPrediction = 0.84531250 * 640; time = 0.0922s; samplesPerSecond = 6939.7
-MPI Rank 1: 08/16/2016 03:02:58:  Epoch[ 1 of 3]-Minibatch[  41-  50, 15.63%]: CrossEntropyWithSoftmax = 3.83238171 * 640; EvalErrorPrediction = 0.86406250 * 640; time = 0.0820s; samplesPerSecond = 7807.6
-MPI Rank 1: 08/16/2016 03:02:58:  Epoch[ 1 of 3]-Minibatch[  51-  60, 18.75%]: CrossEntropyWithSoftmax = 3.69914127 * 640; EvalErrorPrediction = 0.86093750 * 640; time = 0.0791s; samplesPerSecond = 8087.1
-MPI Rank 1: 08/16/2016 03:02:58:  Epoch[ 1 of 3]-Minibatch[  61-  70, 21.88%]: CrossEntropyWithSoftmax = 3.40238447 * 640; EvalErrorPrediction = 0.77812500 * 640; time = 0.0800s; samplesPerSecond = 8001.9
-MPI Rank 1: 08/16/2016 03:02:58:  Epoch[ 1 of 3]-Minibatch[  71-  80, 25.00%]: CrossEntropyWithSoftmax = 3.51740172 * 640; EvalErrorPrediction = 0.83750000 * 640; time = 0.0788s; samplesPerSecond = 8121.5
-MPI Rank 1: 08/16/2016 03:02:58:  Epoch[ 1 of 3]-Minibatch[  81-  90, 28.13%]: CrossEntropyWithSoftmax = 3.50059647 * 640; EvalErrorPrediction = 0.81250000 * 640; time = 0.0787s; samplesPerSecond = 8136.3
-MPI Rank 1: 08/16/2016 03:02:58:  Epoch[ 1 of 3]-Minibatch[  91- 100, 31.25%]: CrossEntropyWithSoftmax = 3.39301391 * 640; EvalErrorPrediction = 0.80156250 * 640; time = 0.0876s; samplesPerSecond = 7309.3
-MPI Rank 1: 08/16/2016 03:02:58:  Epoch[ 1 of 3]-Minibatch[ 101- 110, 34.38%]: CrossEntropyWithSoftmax = 3.48831974 * 640; EvalErrorPrediction = 0.82187500 * 640; time = 0.0933s; samplesPerSecond = 6862.6
-MPI Rank 1: 08/16/2016 03:02:58:  Epoch[ 1 of 3]-Minibatch[ 111- 120, 37.50%]: CrossEntropyWithSoftmax = 3.23814511 * 640; EvalErrorPrediction = 0.77031250 * 640; time = 0.0912s; samplesPerSecond = 7017.8
-MPI Rank 1: 08/16/2016 03:02:58:  Epoch[ 1 of 3]-Minibatch[ 121- 130, 40.63%]: CrossEntropyWithSoftmax = 3.14333315 * 640; EvalErrorPrediction = 0.76093750 * 640; time = 0.0794s; samplesPerSecond = 8065.2
-MPI Rank 1: 08/16/2016 03:02:58:  Epoch[ 1 of 3]-Minibatch[ 131- 140, 43.75%]: CrossEntropyWithSoftmax = 3.01547608 * 640; EvalErrorPrediction = 0.73906250 * 640; time = 0.0766s; samplesPerSecond = 8356.6
-MPI Rank 1: 08/16/2016 03:02:58:  Epoch[ 1 of 3]-Minibatch[ 141- 150, 46.88%]: CrossEntropyWithSoftmax = 2.91114572 * 640; EvalErrorPrediction = 0.71093750 * 640; time = 0.0802s; samplesPerSecond = 7978.7
-MPI Rank 1: 08/16/2016 03:02:59:  Epoch[ 1 of 3]-Minibatch[ 151- 160, 50.00%]: CrossEntropyWithSoftmax = 3.06450544 * 640; EvalErrorPrediction = 0.74375000 * 640; time = 0.0813s; samplesPerSecond = 7873.7
-MPI Rank 1: 08/16/2016 03:02:59:  Epoch[ 1 of 3]-Minibatch[ 161- 170, 53.13%]: CrossEntropyWithSoftmax = 2.77009530 * 640; EvalErrorPrediction = 0.69531250 * 640; time = 0.0799s; samplesPerSecond = 8006.7
-MPI Rank 1: 08/16/2016 03:02:59:  Epoch[ 1 of 3]-Minibatch[ 171- 180, 56.25%]: CrossEntropyWithSoftmax = 2.67234651 * 640; EvalErrorPrediction = 0.64531250 * 640; time = 0.0793s; samplesPerSecond = 8071.2
-MPI Rank 1: 08/16/2016 03:02:59:  Epoch[ 1 of 3]-Minibatch[ 181- 190, 59.38%]: CrossEntropyWithSoftmax = 2.76324351 * 640; EvalErrorPrediction = 0.69843750 * 640; time = 0.0796s; samplesPerSecond = 8035.6
-MPI Rank 1: 08/16/2016 03:02:59:  Epoch[ 1 of 3]-Minibatch[ 191- 200, 62.50%]: CrossEntropyWithSoftmax = 2.70050371 * 640; EvalErrorPrediction = 0.68125000 * 640; time = 0.0809s; samplesPerSecond = 7914.7
-MPI Rank 1: 08/16/2016 03:02:59:  Epoch[ 1 of 3]-Minibatch[ 201- 210, 65.63%]: CrossEntropyWithSoftmax = 2.56019321 * 640; EvalErrorPrediction = 0.65312500 * 640; time = 0.0805s; samplesPerSecond = 7947.3
-MPI Rank 1: 08/16/2016 03:02:59:  Epoch[ 1 of 3]-Minibatch[ 211- 220, 68.75%]: CrossEntropyWithSoftmax = 2.56796076 * 640; EvalErrorPrediction = 0.63906250 * 640; time = 0.0809s; samplesPerSecond = 7906.9
-MPI Rank 1: 08/16/2016 03:02:59:  Epoch[ 1 of 3]-Minibatch[ 221- 230, 71.88%]: CrossEntropyWithSoftmax = 2.51054678 * 640; EvalErrorPrediction = 0.65000000 * 640; time = 0.0805s; samplesPerSecond = 7951.8
-MPI Rank 1: 08/16/2016 03:02:59:  Epoch[ 1 of 3]-Minibatch[ 231- 240, 75.00%]: CrossEntropyWithSoftmax = 2.52174440 * 640; EvalErrorPrediction = 0.65468750 * 640; time = 0.0838s; samplesPerSecond = 7639.1
-MPI Rank 1: 08/16/2016 03:02:59:  Epoch[ 1 of 3]-Minibatch[ 241- 250, 78.13%]: CrossEntropyWithSoftmax = 2.45943276 * 640; EvalErrorPrediction = 0.62812500 * 640; time = 0.0808s; samplesPerSecond = 7924.7
-MPI Rank 1: 08/16/2016 03:02:59:  Epoch[ 1 of 3]-Minibatch[ 251- 260, 81.25%]: CrossEntropyWithSoftmax = 2.36070249 * 640; EvalErrorPrediction = 0.62031250 * 640; time = 0.0823s; samplesPerSecond = 7776.0
-MPI Rank 1: 08/16/2016 03:02:59:  Epoch[ 1 of 3]-Minibatch[ 261- 270, 84.38%]: CrossEntropyWithSoftmax = 2.22167451 * 640; EvalErrorPrediction = 0.58125000 * 640; time = 0.0804s; samplesPerSecond = 7963.1
-MPI Rank 1: 08/16/2016 03:02:59:  Epoch[ 1 of 3]-Minibatch[ 271- 280, 87.50%]: CrossEntropyWithSoftmax = 2.48104679 * 640; EvalErrorPrediction = 0.66093750 * 640; time = 0.0804s; samplesPerSecond = 7955.3
-MPI Rank 1: 08/16/2016 03:03:00:  Epoch[ 1 of 3]-Minibatch[ 281- 290, 90.63%]: CrossEntropyWithSoftmax = 2.23253341 * 640; EvalErrorPrediction = 0.58906250 * 640; time = 0.0825s; samplesPerSecond = 7753.2
-MPI Rank 1: 08/16/2016 03:03:00:  Epoch[ 1 of 3]-Minibatch[ 291- 300, 93.75%]: CrossEntropyWithSoftmax = 2.22145217 * 640; EvalErrorPrediction = 0.60312500 * 640; time = 0.0797s; samplesPerSecond = 8032.7
-MPI Rank 1: 08/16/2016 03:03:00:  Epoch[ 1 of 3]-Minibatch[ 301- 310, 96.88%]: CrossEntropyWithSoftmax = 2.21771674 * 640; EvalErrorPrediction = 0.58125000 * 640; time = 0.0808s; samplesPerSecond = 7923.1
-MPI Rank 1: 08/16/2016 03:03:00:  Epoch[ 1 of 3]-Minibatch[ 311- 320, 100.00%]: CrossEntropyWithSoftmax = 2.19995418 * 640; EvalErrorPrediction = 0.59843750 * 640; time = 0.0813s; samplesPerSecond = 7867.7
-MPI Rank 1: 08/16/2016 03:03:00: Finished Epoch[ 1 of 3]: [Training] CrossEntropyWithSoftmax = 3.00789599 * 20480; EvalErrorPrediction = 0.72641602 * 20480; totalSamplesSeen = 20480; learningRatePerSample = 0.015625; epochTime=2.66361s
->>>>>>> 8493f118
-MPI Rank 1: 
-MPI Rank 1: 08/16/2016 03:03:00: Starting Epoch 2: learning rate per sample = 0.001953  effective momentum = 0.656119  momentum as time constant = 607.5 samples
+MPI Rank 1: 05/03/2016 14:22:00:  Epoch[ 1 of 3]-Minibatch[   1-  10, 3.13%]: CrossEntropyWithSoftmax = 4.46944914 * 640; EvalErrorPrediction = 0.90781250 * 640; time = 0.9036s; samplesPerSecond = 708.2
+MPI Rank 1: 05/03/2016 14:22:01:  Epoch[ 1 of 3]-Minibatch[  11-  20, 6.25%]: CrossEntropyWithSoftmax = 4.22299974 * 640; EvalErrorPrediction = 0.90156250 * 640; time = 0.9882s; samplesPerSecond = 647.6
+MPI Rank 1: 05/03/2016 14:22:02:  Epoch[ 1 of 3]-Minibatch[  21-  30, 9.38%]: CrossEntropyWithSoftmax = 3.93971317 * 640; EvalErrorPrediction = 0.84687500 * 640; time = 1.0697s; samplesPerSecond = 598.3
+MPI Rank 1: 05/03/2016 14:22:03:  Epoch[ 1 of 3]-Minibatch[  31-  40, 12.50%]: CrossEntropyWithSoftmax = 3.92341645 * 640; EvalErrorPrediction = 0.90468750 * 640; time = 1.1541s; samplesPerSecond = 554.6
+MPI Rank 1: 05/03/2016 14:22:04:  Epoch[ 1 of 3]-Minibatch[  41-  50, 15.63%]: CrossEntropyWithSoftmax = 3.84074398 * 640; EvalErrorPrediction = 0.91093750 * 640; time = 0.9880s; samplesPerSecond = 647.8
+MPI Rank 1: 05/03/2016 14:22:05:  Epoch[ 1 of 3]-Minibatch[  51-  60, 18.75%]: CrossEntropyWithSoftmax = 3.71252058 * 640; EvalErrorPrediction = 0.88437500 * 640; time = 1.1192s; samplesPerSecond = 571.8
+MPI Rank 1: 05/03/2016 14:22:06:  Epoch[ 1 of 3]-Minibatch[  61-  70, 21.88%]: CrossEntropyWithSoftmax = 3.51563305 * 640; EvalErrorPrediction = 0.82500000 * 640; time = 1.1282s; samplesPerSecond = 567.3
+MPI Rank 1: 05/03/2016 14:22:07:  Epoch[ 1 of 3]-Minibatch[  71-  80, 25.00%]: CrossEntropyWithSoftmax = 3.49348925 * 640; EvalErrorPrediction = 0.81093750 * 640; time = 0.9279s; samplesPerSecond = 689.7
+MPI Rank 1: 05/03/2016 14:22:08:  Epoch[ 1 of 3]-Minibatch[  81-  90, 28.13%]: CrossEntropyWithSoftmax = 3.34739941 * 640; EvalErrorPrediction = 0.76562500 * 640; time = 1.1303s; samplesPerSecond = 566.2
+MPI Rank 1: 05/03/2016 14:22:09:  Epoch[ 1 of 3]-Minibatch[  91- 100, 31.25%]: CrossEntropyWithSoftmax = 3.51960765 * 640; EvalErrorPrediction = 0.79843750 * 640; time = 1.1188s; samplesPerSecond = 572.0
+MPI Rank 1: 05/03/2016 14:22:10:  Epoch[ 1 of 3]-Minibatch[ 101- 110, 34.38%]: CrossEntropyWithSoftmax = 3.24655864 * 640; EvalErrorPrediction = 0.80312500 * 640; time = 0.9810s; samplesPerSecond = 652.4
+MPI Rank 1: 05/03/2016 14:22:11:  Epoch[ 1 of 3]-Minibatch[ 111- 120, 37.50%]: CrossEntropyWithSoftmax = 3.33397441 * 640; EvalErrorPrediction = 0.80000000 * 640; time = 1.0724s; samplesPerSecond = 596.8
+MPI Rank 1: 05/03/2016 14:22:12:  Epoch[ 1 of 3]-Minibatch[ 121- 130, 40.63%]: CrossEntropyWithSoftmax = 3.17780763 * 640; EvalErrorPrediction = 0.77031250 * 640; time = 0.9940s; samplesPerSecond = 643.9
+MPI Rank 1: 05/03/2016 14:22:13:  Epoch[ 1 of 3]-Minibatch[ 131- 140, 43.75%]: CrossEntropyWithSoftmax = 3.09845652 * 640; EvalErrorPrediction = 0.76875000 * 640; time = 1.0649s; samplesPerSecond = 601.0
+MPI Rank 1: 05/03/2016 14:22:14:  Epoch[ 1 of 3]-Minibatch[ 141- 150, 46.88%]: CrossEntropyWithSoftmax = 3.06458017 * 640; EvalErrorPrediction = 0.72968750 * 640; time = 1.1027s; samplesPerSecond = 580.4
+MPI Rank 1: 05/03/2016 14:22:15:  Epoch[ 1 of 3]-Minibatch[ 151- 160, 50.00%]: CrossEntropyWithSoftmax = 2.91633300 * 640; EvalErrorPrediction = 0.69531250 * 640; time = 1.0101s; samplesPerSecond = 633.6
+MPI Rank 1: 05/03/2016 14:22:17:  Epoch[ 1 of 3]-Minibatch[ 161- 170, 53.13%]: CrossEntropyWithSoftmax = 2.90607240 * 640; EvalErrorPrediction = 0.73281250 * 640; time = 1.1248s; samplesPerSecond = 569.0
+MPI Rank 1: 05/03/2016 14:22:18:  Epoch[ 1 of 3]-Minibatch[ 171- 180, 56.25%]: CrossEntropyWithSoftmax = 2.74094816 * 640; EvalErrorPrediction = 0.65937500 * 640; time = 1.0051s; samplesPerSecond = 636.8
+MPI Rank 1: 05/03/2016 14:22:19:  Epoch[ 1 of 3]-Minibatch[ 181- 190, 59.38%]: CrossEntropyWithSoftmax = 2.67087650 * 640; EvalErrorPrediction = 0.67343750 * 640; time = 1.0597s; samplesPerSecond = 604.0
+MPI Rank 1: 05/03/2016 14:22:20:  Epoch[ 1 of 3]-Minibatch[ 191- 200, 62.50%]: CrossEntropyWithSoftmax = 2.67608835 * 640; EvalErrorPrediction = 0.66406250 * 640; time = 1.2601s; samplesPerSecond = 507.9
+MPI Rank 1: 05/03/2016 14:22:21:  Epoch[ 1 of 3]-Minibatch[ 201- 210, 65.63%]: CrossEntropyWithSoftmax = 2.54732625 * 640; EvalErrorPrediction = 0.62968750 * 640; time = 0.8949s; samplesPerSecond = 715.2
+MPI Rank 1: 05/03/2016 14:22:22:  Epoch[ 1 of 3]-Minibatch[ 211- 220, 68.75%]: CrossEntropyWithSoftmax = 2.61925401 * 640; EvalErrorPrediction = 0.67343750 * 640; time = 1.0340s; samplesPerSecond = 618.9
+MPI Rank 1: 05/03/2016 14:22:23:  Epoch[ 1 of 3]-Minibatch[ 221- 230, 71.88%]: CrossEntropyWithSoftmax = 2.52388257 * 640; EvalErrorPrediction = 0.65781250 * 640; time = 1.1359s; samplesPerSecond = 563.5
+MPI Rank 1: 05/03/2016 14:22:24:  Epoch[ 1 of 3]-Minibatch[ 231- 240, 75.00%]: CrossEntropyWithSoftmax = 2.47544367 * 640; EvalErrorPrediction = 0.63437500 * 640; time = 1.0340s; samplesPerSecond = 618.9
+MPI Rank 1: 05/03/2016 14:22:25:  Epoch[ 1 of 3]-Minibatch[ 241- 250, 78.13%]: CrossEntropyWithSoftmax = 2.43264910 * 640; EvalErrorPrediction = 0.61406250 * 640; time = 1.1209s; samplesPerSecond = 571.0
+MPI Rank 1: 05/03/2016 14:22:26:  Epoch[ 1 of 3]-Minibatch[ 251- 260, 81.25%]: CrossEntropyWithSoftmax = 2.41728478 * 640; EvalErrorPrediction = 0.63125000 * 640; time = 1.0482s; samplesPerSecond = 610.6
+MPI Rank 1: 05/03/2016 14:22:27:  Epoch[ 1 of 3]-Minibatch[ 261- 270, 84.38%]: CrossEntropyWithSoftmax = 2.17674570 * 640; EvalErrorPrediction = 0.57812500 * 640; time = 1.0348s; samplesPerSecond = 618.5
+MPI Rank 1: 05/03/2016 14:22:28:  Epoch[ 1 of 3]-Minibatch[ 271- 280, 87.50%]: CrossEntropyWithSoftmax = 2.31020700 * 640; EvalErrorPrediction = 0.64062500 * 640; time = 1.0718s; samplesPerSecond = 597.1
+MPI Rank 1: 05/03/2016 14:22:29:  Epoch[ 1 of 3]-Minibatch[ 281- 290, 90.63%]: CrossEntropyWithSoftmax = 2.26400392 * 640; EvalErrorPrediction = 0.61093750 * 640; time = 1.0702s; samplesPerSecond = 598.0
+MPI Rank 1: 05/03/2016 14:22:31:  Epoch[ 1 of 3]-Minibatch[ 291- 300, 93.75%]: CrossEntropyWithSoftmax = 2.15884952 * 640; EvalErrorPrediction = 0.58281250 * 640; time = 1.1757s; samplesPerSecond = 544.4
+MPI Rank 1: 05/03/2016 14:22:32:  Epoch[ 1 of 3]-Minibatch[ 301- 310, 96.88%]: CrossEntropyWithSoftmax = 2.22712615 * 640; EvalErrorPrediction = 0.59218750 * 640; time = 1.0127s; samplesPerSecond = 632.0
+MPI Rank 1: 05/03/2016 14:22:32:  Epoch[ 1 of 3]-Minibatch[ 311- 320, 100.00%]: CrossEntropyWithSoftmax = 2.25604560 * 640; EvalErrorPrediction = 0.60625000 * 640; time = 0.9500s; samplesPerSecond = 673.7
+MPI Rank 1: 05/03/2016 14:22:33: Finished Epoch[ 1 of 3]: [Training] CrossEntropyWithSoftmax = 3.00704645 * 20480; EvalErrorPrediction = 0.72827148 * 20480; totalSamplesSeen = 20480; learningRatePerSample = 0.015625; epochTime=33.9031s
+MPI Rank 1: 
+MPI Rank 1: 05/03/2016 14:22:33: Starting Epoch 2: learning rate per sample = 0.001953  effective momentum = 0.656119  momentum as time constant = 607.5 samples
 MPI Rank 1: minibatchiterator: epoch 1: frames [20480..40960] (first utterance at frame 20480), data subset 1 of 3, with 1 datapasses
 MPI Rank 1: 
-<<<<<<< HEAD
 MPI Rank 1: 05/03/2016 14:22:33: Starting minibatch loop, DataParallelSGD training (MyRank = 1, NumNodes = 3, NumGradientBits = 32), distributed reading is ENABLED.
-MPI Rank 1: 05/03/2016 14:22:34:  Epoch[ 2 of 3]-Minibatch[   1-  10, 12.50%]: CrossEntropyWithSoftmax = 2.10257504 * 2560; EvalClassificationError = 0.56484375 * 2560; time = 1.3177s; samplesPerSecond = 1942.8
-MPI Rank 1: 05/03/2016 14:22:35:  Epoch[ 2 of 3]-Minibatch[  11-  20, 25.00%]: CrossEntropyWithSoftmax = 2.00548602 * 2560; EvalClassificationError = 0.54843750 * 2560; time = 1.1715s; samplesPerSecond = 2185.3
-MPI Rank 1: 05/03/2016 14:22:36:  Epoch[ 2 of 3]-Minibatch[  21-  30, 37.50%]: CrossEntropyWithSoftmax = 2.00766993 * 2560; EvalClassificationError = 0.54960937 * 2560; time = 1.2048s; samplesPerSecond = 2124.8
-MPI Rank 1: 05/03/2016 14:22:38:  Epoch[ 2 of 3]-Minibatch[  31-  40, 50.00%]: CrossEntropyWithSoftmax = 1.92049433 * 2560; EvalClassificationError = 0.53281250 * 2560; time = 1.2674s; samplesPerSecond = 2019.9
-MPI Rank 1: 05/03/2016 14:22:39:  Epoch[ 2 of 3]-Minibatch[  41-  50, 62.50%]: CrossEntropyWithSoftmax = 1.90178368 * 2560; EvalClassificationError = 0.52265625 * 2560; time = 1.0579s; samplesPerSecond = 2419.8
-MPI Rank 1: 05/03/2016 14:22:40:  Epoch[ 2 of 3]-Minibatch[  51-  60, 75.00%]: CrossEntropyWithSoftmax = 1.91359460 * 2560; EvalClassificationError = 0.53984375 * 2560; time = 1.1673s; samplesPerSecond = 2193.1
-MPI Rank 1: 05/03/2016 14:22:41:  Epoch[ 2 of 3]-Minibatch[  61-  70, 87.50%]: CrossEntropyWithSoftmax = 1.91765117 * 2560; EvalClassificationError = 0.53125000 * 2560; time = 1.2946s; samplesPerSecond = 1977.4
-MPI Rank 1: 05/03/2016 14:22:42:  Epoch[ 2 of 3]-Minibatch[  71-  80, 100.00%]: CrossEntropyWithSoftmax = 1.87682822 * 2560; EvalClassificationError = 0.52890625 * 2560; time = 1.1913s; samplesPerSecond = 2148.9
-MPI Rank 1: 05/03/2016 14:22:42: Finished Epoch[ 2 of 3]: [Training] CrossEntropyWithSoftmax = 1.95576037 * 20480; EvalClassificationError = 0.53979492 * 20480; totalSamplesSeen = 40960; learningRatePerSample = 0.001953125; epochTime=9.76329s
-=======
-MPI Rank 1: 08/16/2016 03:03:00: Starting minibatch loop, DataParallelSGD training (MyRank = 1, NumNodes = 3, NumGradientBits = 32), distributed reading is ENABLED.
-MPI Rank 1: 08/16/2016 03:03:00:  Epoch[ 2 of 3]-Minibatch[   1-  10, 12.50%]: CrossEntropyWithSoftmax = 2.09962837 * 2560; EvalErrorPrediction = 0.56132812 * 2560; time = 0.1412s; samplesPerSecond = 18128.6
-MPI Rank 1: 08/16/2016 03:03:00:  Epoch[ 2 of 3]-Minibatch[  11-  20, 25.00%]: CrossEntropyWithSoftmax = 2.02412398 * 2560; EvalErrorPrediction = 0.55000000 * 2560; time = 0.1389s; samplesPerSecond = 18430.0
-MPI Rank 1: 08/16/2016 03:03:00:  Epoch[ 2 of 3]-Minibatch[  21-  30, 37.50%]: CrossEntropyWithSoftmax = 2.00477328 * 2560; EvalErrorPrediction = 0.54296875 * 2560; time = 0.1342s; samplesPerSecond = 19081.7
-MPI Rank 1: 08/16/2016 03:03:01:  Epoch[ 2 of 3]-Minibatch[  31-  40, 50.00%]: CrossEntropyWithSoftmax = 1.99184389 * 2560; EvalErrorPrediction = 0.55273438 * 2560; time = 0.1382s; samplesPerSecond = 18523.2
-MPI Rank 1: 08/16/2016 03:03:01:  Epoch[ 2 of 3]-Minibatch[  41-  50, 62.50%]: CrossEntropyWithSoftmax = 1.98267253 * 2560; EvalErrorPrediction = 0.54023438 * 2560; time = 0.1392s; samplesPerSecond = 18389.4
-MPI Rank 1: 08/16/2016 03:03:01:  Epoch[ 2 of 3]-Minibatch[  51-  60, 75.00%]: CrossEntropyWithSoftmax = 1.93130618 * 2560; EvalErrorPrediction = 0.52773437 * 2560; time = 0.1339s; samplesPerSecond = 19114.3
-MPI Rank 1: 08/16/2016 03:03:01:  Epoch[ 2 of 3]-Minibatch[  61-  70, 87.50%]: CrossEntropyWithSoftmax = 1.91975513 * 2560; EvalErrorPrediction = 0.51718750 * 2560; time = 0.1342s; samplesPerSecond = 19070.5
-MPI Rank 1: 08/16/2016 03:03:01:  Epoch[ 2 of 3]-Minibatch[  71-  80, 100.00%]: CrossEntropyWithSoftmax = 1.90691429 * 2560; EvalErrorPrediction = 0.52734375 * 2560; time = 0.1371s; samplesPerSecond = 18668.7
-MPI Rank 1: 08/16/2016 03:03:01: Finished Epoch[ 2 of 3]: [Training] CrossEntropyWithSoftmax = 1.98262721 * 20480; EvalErrorPrediction = 0.53994141 * 20480; totalSamplesSeen = 40960; learningRatePerSample = 0.001953125; epochTime=1.10877s
->>>>>>> 8493f118
-MPI Rank 1: 
-MPI Rank 1: 08/16/2016 03:03:01: Starting Epoch 3: learning rate per sample = 0.000098  effective momentum = 0.656119  momentum as time constant = 2429.9 samples
+MPI Rank 1: 05/03/2016 14:22:34:  Epoch[ 2 of 3]-Minibatch[   1-  10, 12.50%]: CrossEntropyWithSoftmax = 2.10257504 * 2560; EvalErrorPrediction = 0.56484375 * 2560; time = 1.3177s; samplesPerSecond = 1942.8
+MPI Rank 1: 05/03/2016 14:22:35:  Epoch[ 2 of 3]-Minibatch[  11-  20, 25.00%]: CrossEntropyWithSoftmax = 2.00548602 * 2560; EvalErrorPrediction = 0.54843750 * 2560; time = 1.1715s; samplesPerSecond = 2185.3
+MPI Rank 1: 05/03/2016 14:22:36:  Epoch[ 2 of 3]-Minibatch[  21-  30, 37.50%]: CrossEntropyWithSoftmax = 2.00766993 * 2560; EvalErrorPrediction = 0.54960937 * 2560; time = 1.2048s; samplesPerSecond = 2124.8
+MPI Rank 1: 05/03/2016 14:22:38:  Epoch[ 2 of 3]-Minibatch[  31-  40, 50.00%]: CrossEntropyWithSoftmax = 1.92049433 * 2560; EvalErrorPrediction = 0.53281250 * 2560; time = 1.2674s; samplesPerSecond = 2019.9
+MPI Rank 1: 05/03/2016 14:22:39:  Epoch[ 2 of 3]-Minibatch[  41-  50, 62.50%]: CrossEntropyWithSoftmax = 1.90178368 * 2560; EvalErrorPrediction = 0.52265625 * 2560; time = 1.0579s; samplesPerSecond = 2419.8
+MPI Rank 1: 05/03/2016 14:22:40:  Epoch[ 2 of 3]-Minibatch[  51-  60, 75.00%]: CrossEntropyWithSoftmax = 1.91359460 * 2560; EvalErrorPrediction = 0.53984375 * 2560; time = 1.1673s; samplesPerSecond = 2193.1
+MPI Rank 1: 05/03/2016 14:22:41:  Epoch[ 2 of 3]-Minibatch[  61-  70, 87.50%]: CrossEntropyWithSoftmax = 1.91765117 * 2560; EvalErrorPrediction = 0.53125000 * 2560; time = 1.2946s; samplesPerSecond = 1977.4
+MPI Rank 1: 05/03/2016 14:22:42:  Epoch[ 2 of 3]-Minibatch[  71-  80, 100.00%]: CrossEntropyWithSoftmax = 1.87682822 * 2560; EvalErrorPrediction = 0.52890625 * 2560; time = 1.1913s; samplesPerSecond = 2148.9
+MPI Rank 1: 05/03/2016 14:22:42: Finished Epoch[ 2 of 3]: [Training] CrossEntropyWithSoftmax = 1.95576037 * 20480; EvalErrorPrediction = 0.53979492 * 20480; totalSamplesSeen = 40960; learningRatePerSample = 0.001953125; epochTime=9.76329s
+MPI Rank 1: 
+MPI Rank 1: 05/03/2016 14:22:42: Starting Epoch 3: learning rate per sample = 0.000098  effective momentum = 0.656119  momentum as time constant = 2429.9 samples
 MPI Rank 1: minibatchiterator: epoch 2: frames [40960..61440] (first utterance at frame 40960), data subset 1 of 3, with 1 datapasses
 MPI Rank 1: 
-<<<<<<< HEAD
 MPI Rank 1: 05/03/2016 14:22:42: Starting minibatch loop, DataParallelSGD training (MyRank = 1, NumNodes = 3, NumGradientBits = 32), distributed reading is ENABLED.
-MPI Rank 1: 05/03/2016 14:22:44:  Epoch[ 3 of 3]-Minibatch[   1-  10, 50.00%]: CrossEntropyWithSoftmax = 1.88593946 * 10240; EvalClassificationError = 0.52529297 * 10240; time = 1.7876s; samplesPerSecond = 5728.5
-MPI Rank 1: 05/03/2016 14:22:46:  Epoch[ 3 of 3]-Minibatch[  11-  20, 100.00%]: CrossEntropyWithSoftmax = 1.89384561 * 10240; EvalClassificationError = 0.51816406 * 10240; time = 1.7707s; samplesPerSecond = 5783.1
-MPI Rank 1: 05/03/2016 14:22:46: Finished Epoch[ 3 of 3]: [Training] CrossEntropyWithSoftmax = 1.88989253 * 20480; EvalClassificationError = 0.52172852 * 20480; totalSamplesSeen = 61440; learningRatePerSample = 9.7656251e-005; epochTime=3.65489s
+MPI Rank 1: 05/03/2016 14:22:44:  Epoch[ 3 of 3]-Minibatch[   1-  10, 50.00%]: CrossEntropyWithSoftmax = 1.88593946 * 10240; EvalErrorPrediction = 0.52529297 * 10240; time = 1.7876s; samplesPerSecond = 5728.5
+MPI Rank 1: 05/03/2016 14:22:46:  Epoch[ 3 of 3]-Minibatch[  11-  20, 100.00%]: CrossEntropyWithSoftmax = 1.89384561 * 10240; EvalErrorPrediction = 0.51816406 * 10240; time = 1.7707s; samplesPerSecond = 5783.1
+MPI Rank 1: 05/03/2016 14:22:46: Finished Epoch[ 3 of 3]: [Training] CrossEntropyWithSoftmax = 1.88989253 * 20480; EvalErrorPrediction = 0.52172852 * 20480; totalSamplesSeen = 61440; learningRatePerSample = 9.7656251e-005; epochTime=3.65489s
 MPI Rank 1: 05/03/2016 14:22:46: CNTKCommandTrainEnd: speechTrain
-=======
-MPI Rank 1: 08/16/2016 03:03:01: Starting minibatch loop, DataParallelSGD training (MyRank = 1, NumNodes = 3, NumGradientBits = 32), distributed reading is ENABLED.
-MPI Rank 1: 08/16/2016 03:03:02:  Epoch[ 3 of 3]-Minibatch[   1-  10, 50.00%]: CrossEntropyWithSoftmax = 1.90951136 * 10240; EvalErrorPrediction = 0.52617187 * 10240; time = 0.3812s; samplesPerSecond = 26864.6
-MPI Rank 1: 08/16/2016 03:03:02:  Epoch[ 3 of 3]-Minibatch[  11-  20, 100.00%]: CrossEntropyWithSoftmax = 1.93082558 * 10240; EvalErrorPrediction = 0.54072266 * 10240; time = 0.3564s; samplesPerSecond = 28728.9
-MPI Rank 1: 08/16/2016 03:03:02: Finished Epoch[ 3 of 3]: [Training] CrossEntropyWithSoftmax = 1.92016847 * 20480; EvalErrorPrediction = 0.53344727 * 20480; totalSamplesSeen = 61440; learningRatePerSample = 9.7656251e-005; epochTime=0.746915s
-MPI Rank 1: 08/16/2016 03:03:02: CNTKCommandTrainEnd: speechTrain
->>>>>>> 8493f118
-MPI Rank 1: 
-MPI Rank 1: 08/16/2016 03:03:02: Action "train" complete.
-MPI Rank 1: 
-MPI Rank 1: 08/16/2016 03:03:02: __COMPLETED__
-MPI Rank 1: ~MPIWrapper
-MPI Rank 2: 08/16/2016 03:02:50: Redirecting stderr to file C:\Users\svcphil\AppData\Local\Temp\cntk-test-20160816030048.672180\Speech\DNN_ParallelNoQuantization@release_cpu/stderr_speechTrain.logrank2
-MPI Rank 2: 08/16/2016 03:02:50: -------------------------------------------------------------------
-MPI Rank 2: 08/16/2016 03:02:50: Build info: 
-MPI Rank 2: 
-MPI Rank 2: 08/16/2016 03:02:50: 		Built time: Aug 16 2016 02:54:53
-MPI Rank 2: 08/16/2016 03:02:50: 		Last modified date: Fri Aug 12 05:31:21 2016
-MPI Rank 2: 08/16/2016 03:02:50: 		Build type: Release
-MPI Rank 2: 08/16/2016 03:02:50: 		Build target: GPU
-MPI Rank 2: 08/16/2016 03:02:50: 		With 1bit-SGD: no
-MPI Rank 2: 08/16/2016 03:02:50: 		Math lib: mkl
-MPI Rank 2: 08/16/2016 03:02:50: 		CUDA_PATH: C:\Program Files\NVIDIA GPU Computing Toolkit\CUDA\v7.5
-MPI Rank 2: 08/16/2016 03:02:50: 		CUB_PATH: c:\src\cub-1.4.1
-MPI Rank 2: 08/16/2016 03:02:50: 		CUDNN_PATH: c:\NVIDIA\cudnn-4.0\cuda
-MPI Rank 2: 08/16/2016 03:02:50: 		Build Branch: HEAD
-MPI Rank 2: 08/16/2016 03:02:50: 		Build SHA1: 026b1e772b963461e189f8f00aa7ed6951298f84
-MPI Rank 2: 08/16/2016 03:02:50: 		Built by svcphil on Philly-Pool3
-MPI Rank 2: 08/16/2016 03:02:50: 		Build Path: c:\Jenkins\workspace\CNTK-Build-Windows\Source\CNTK\
-MPI Rank 2: 08/16/2016 03:02:50: -------------------------------------------------------------------
-MPI Rank 2: 08/16/2016 03:02:54: -------------------------------------------------------------------
-MPI Rank 2: 08/16/2016 03:02:54: GPU info:
-MPI Rank 2: 
-MPI Rank 2: 08/16/2016 03:02:54: 		Device[0]: cores = 2880; computeCapability = 3.5; type = "GeForce GTX 780 Ti"; memory = 3072 MB
-MPI Rank 2: 08/16/2016 03:02:54: 		Device[1]: cores = 2880; computeCapability = 3.5; type = "GeForce GTX 780 Ti"; memory = 3072 MB
-MPI Rank 2: 08/16/2016 03:02:54: 		Device[2]: cores = 2880; computeCapability = 3.5; type = "GeForce GTX 780 Ti"; memory = 3072 MB
-MPI Rank 2: 08/16/2016 03:02:54: 		Device[3]: cores = 2880; computeCapability = 3.5; type = "GeForce GTX 780 Ti"; memory = 3072 MB
-MPI Rank 2: 08/16/2016 03:02:54: -------------------------------------------------------------------
-MPI Rank 2: 
-MPI Rank 2: 08/16/2016 03:02:54: Running on DPHAIM-22 at 2016/08/16 03:02:54
-MPI Rank 2: 08/16/2016 03:02:54: Command line: 
-MPI Rank 2: C:\jenkins\workspace\CNTK-Test-Windows-W2\x64\release\cntk.exe  configFile=C:\jenkins\workspace\CNTK-Test-Windows-W2\Tests\EndToEndTests\Speech\DNN/cntk.cntk  currentDirectory=C:\jenkins\workspace\CNTK-Test-Windows-W2\Tests\EndToEndTests\Speech\Data  RunDir=C:\Users\svcphil\AppData\Local\Temp\cntk-test-20160816030048.672180\Speech\DNN_ParallelNoQuantization@release_cpu  DataDir=C:\jenkins\workspace\CNTK-Test-Windows-W2\Tests\EndToEndTests\Speech\Data  ConfigDir=C:\jenkins\workspace\CNTK-Test-Windows-W2\Tests\EndToEndTests\Speech\DNN  OutputDir=C:\Users\svcphil\AppData\Local\Temp\cntk-test-20160816030048.672180\Speech\DNN_ParallelNoQuantization@release_cpu  DeviceId=-1  timestamping=true  numCPUThreads=8  stderr=C:\Users\svcphil\AppData\Local\Temp\cntk-test-20160816030048.672180\Speech\DNN_ParallelNoQuantization@release_cpu/stderr
-MPI Rank 2: 
-MPI Rank 2: 
-MPI Rank 2: 
-MPI Rank 2: 08/16/2016 03:02:54: >>>>>>>>>>>>>>>>>>>> RAW CONFIG (VARIABLES NOT RESOLVED) >>>>>>>>>>>>>>>>>>>>
-MPI Rank 2: 08/16/2016 03:02:54: precision = "float"
+MPI Rank 1: 
+MPI Rank 1: 05/03/2016 14:22:46: Action "train" complete.
+MPI Rank 1: 
+MPI Rank 1: 05/03/2016 14:22:46: __COMPLETED__
+MPI Rank 2: 05/03/2016 14:21:57: Redirecting stderr to file C:\Users\svcphil\AppData\Local\Temp\cntk-test-20160503141958.750677\Speech\DNN_ParallelNoQuantization@release_cpu/stderr_speechTrain.logrank2
+MPI Rank 2: 05/03/2016 14:21:57: -------------------------------------------------------------------
+MPI Rank 2: 05/03/2016 14:21:57: Build info: 
+MPI Rank 2: 
+MPI Rank 2: 05/03/2016 14:21:57: 		Built time: May  3 2016 13:23:06
+MPI Rank 2: 05/03/2016 14:21:57: 		Last modified date: Mon Apr 18 00:00:12 2016
+MPI Rank 2: 05/03/2016 14:21:57: 		Build type: Release
+MPI Rank 2: 05/03/2016 14:21:57: 		Build target: GPU
+MPI Rank 2: 05/03/2016 14:21:57: 		With 1bit-SGD: no
+MPI Rank 2: 05/03/2016 14:21:57: 		CUDA_PATH: C:\Program Files\NVIDIA GPU Computing Toolkit\CUDA\v7.5
+MPI Rank 2: 05/03/2016 14:21:57: 		CUB_PATH: C:\src\cub-1.4.1
+MPI Rank 2: 05/03/2016 14:21:57: 		CUDNN_PATH: c:\NVIDIA\cudnn-4.0\cuda
+MPI Rank 2: 05/03/2016 14:21:57: 		Build Branch: HEAD
+MPI Rank 2: 05/03/2016 14:21:57: 		Build SHA1: af96f7cce6c3c78a4f1e9315e061291c79360e12
+MPI Rank 2: 05/03/2016 14:21:57: 		Built by svcphil on LIANA-09-w
+MPI Rank 2: 05/03/2016 14:21:57: 		Build Path: c:\jenkins\workspace\CNTK-Build-Windows\Source\CNTK\
+MPI Rank 2: 05/03/2016 14:21:57: -------------------------------------------------------------------
+MPI Rank 2: 
+MPI Rank 2: 05/03/2016 14:21:57: Running on DPHAIM-25 at 2016/05/03 14:21:57
+MPI Rank 2: 05/03/2016 14:21:57: Command line: 
+MPI Rank 2: C:\jenkins\workspace\CNTK-Test-Windows-W2\x64\release\cntk.exe  configFile=C:\jenkins\workspace\CNTK-Test-Windows-W2\Tests\EndToEndTests\Speech\DNN/cntk.cntk  currentDirectory=C:\jenkins\workspace\CNTK-Test-Windows-W2\Tests\EndToEndTests\Speech\Data  RunDir=C:\Users\svcphil\AppData\Local\Temp\cntk-test-20160503141958.750677\Speech\DNN_ParallelNoQuantization@release_cpu  DataDir=C:\jenkins\workspace\CNTK-Test-Windows-W2\Tests\EndToEndTests\Speech\Data  ConfigDir=C:\jenkins\workspace\CNTK-Test-Windows-W2\Tests\EndToEndTests\Speech\DNN  OutputDir=C:\Users\svcphil\AppData\Local\Temp\cntk-test-20160503141958.750677\Speech\DNN_ParallelNoQuantization@release_cpu  DeviceId=-1  timestamping=true  numCPUThreads=8  stderr=C:\Users\svcphil\AppData\Local\Temp\cntk-test-20160503141958.750677\Speech\DNN_ParallelNoQuantization@release_cpu/stderr
+MPI Rank 2: 
+MPI Rank 2: 
+MPI Rank 2: 
+MPI Rank 2: 05/03/2016 14:21:57: >>>>>>>>>>>>>>>>>>>> RAW CONFIG (VARIABLES NOT RESOLVED) >>>>>>>>>>>>>>>>>>>>
+MPI Rank 2: 05/03/2016 14:21:57: precision = "float"
 MPI Rank 2: command = speechTrain
 MPI Rank 2: deviceId = $DeviceId$
 MPI Rank 2: parallelTrain = true
@@ -1419,7 +1175,7 @@
 MPI Rank 2:     SimpleNetworkBuilder = [
 MPI Rank 2:         layerSizes = 363:512:512:132
 MPI Rank 2:         trainingCriterion = "CrossEntropyWithSoftmax"
-MPI Rank 2:         evalCriterion = "ClassificationError"
+MPI Rank 2:         evalCriterion = "ErrorPrediction"
 MPI Rank 2:         layerTypes = "Sigmoid"
 MPI Rank 2:         initValueScale = 1.0
 MPI Rank 2:         applyMeanVarNorm = true
@@ -1445,7 +1201,7 @@
 MPI Rank 2:              then CrossEntropyWithSoftmax(labels, outZ, tag='criterion')
 MPI Rank 2:              else Fail('unknown trainingCriterion ' + trainingCriterion)
 MPI Rank 2:         Err = if evalCriterion == 'Err' then
-MPI Rank 2:               ClassificationError(labels, outZ, tag='evaluation')
+MPI Rank 2:               ErrorPrediction(labels, outZ, tag='evaluation')
 MPI Rank 2:               else Fail('unknown evalCriterion ' + evalCriterion)
 MPI Rank 2:         logPrior = LogPrior(labels)
 MPI Rank 2:         // TODO: how to add a tag to an infix operation?
@@ -1483,7 +1239,6 @@
 MPI Rank 2:         miniBatchMode = "partial"
 MPI Rank 2:         randomize = "auto"
 MPI Rank 2:         verbosity = 0
-MPI Rank 2:         useMersenneTwisterRand=true
 MPI Rank 2:         features = [
 MPI Rank 2:             dim = 363
 MPI Rank 2:             type = "real"
@@ -1498,31 +1253,31 @@
 MPI Rank 2:     ]
 MPI Rank 2: ]
 MPI Rank 2: currentDirectory=C:\jenkins\workspace\CNTK-Test-Windows-W2\Tests\EndToEndTests\Speech\Data
-MPI Rank 2: RunDir=C:\Users\svcphil\AppData\Local\Temp\cntk-test-20160816030048.672180\Speech\DNN_ParallelNoQuantization@release_cpu
+MPI Rank 2: RunDir=C:\Users\svcphil\AppData\Local\Temp\cntk-test-20160503141958.750677\Speech\DNN_ParallelNoQuantization@release_cpu
 MPI Rank 2: DataDir=C:\jenkins\workspace\CNTK-Test-Windows-W2\Tests\EndToEndTests\Speech\Data
 MPI Rank 2: ConfigDir=C:\jenkins\workspace\CNTK-Test-Windows-W2\Tests\EndToEndTests\Speech\DNN
-MPI Rank 2: OutputDir=C:\Users\svcphil\AppData\Local\Temp\cntk-test-20160816030048.672180\Speech\DNN_ParallelNoQuantization@release_cpu
+MPI Rank 2: OutputDir=C:\Users\svcphil\AppData\Local\Temp\cntk-test-20160503141958.750677\Speech\DNN_ParallelNoQuantization@release_cpu
 MPI Rank 2: DeviceId=-1
 MPI Rank 2: timestamping=true
 MPI Rank 2: numCPUThreads=8
-MPI Rank 2: stderr=C:\Users\svcphil\AppData\Local\Temp\cntk-test-20160816030048.672180\Speech\DNN_ParallelNoQuantization@release_cpu/stderr
-MPI Rank 2: 
-MPI Rank 2: 08/16/2016 03:02:54: <<<<<<<<<<<<<<<<<<<< RAW CONFIG (VARIABLES NOT RESOLVED)  <<<<<<<<<<<<<<<<<<<<
-MPI Rank 2: 
-MPI Rank 2: 08/16/2016 03:02:54: >>>>>>>>>>>>>>>>>>>> RAW CONFIG WITH ALL VARIABLES RESOLVED >>>>>>>>>>>>>>>>>>>>
-MPI Rank 2: 08/16/2016 03:02:54: precision = "float"
+MPI Rank 2: stderr=C:\Users\svcphil\AppData\Local\Temp\cntk-test-20160503141958.750677\Speech\DNN_ParallelNoQuantization@release_cpu/stderr
+MPI Rank 2: 
+MPI Rank 2: 05/03/2016 14:21:57: <<<<<<<<<<<<<<<<<<<< RAW CONFIG (VARIABLES NOT RESOLVED)  <<<<<<<<<<<<<<<<<<<<
+MPI Rank 2: 
+MPI Rank 2: 05/03/2016 14:21:57: >>>>>>>>>>>>>>>>>>>> RAW CONFIG WITH ALL VARIABLES RESOLVED >>>>>>>>>>>>>>>>>>>>
+MPI Rank 2: 05/03/2016 14:21:57: precision = "float"
 MPI Rank 2: command = speechTrain
 MPI Rank 2: deviceId = -1
 MPI Rank 2: parallelTrain = true
 MPI Rank 2: speechTrain = [
 MPI Rank 2:     action = "train"
-MPI Rank 2:     modelPath = "C:\Users\svcphil\AppData\Local\Temp\cntk-test-20160816030048.672180\Speech\DNN_ParallelNoQuantization@release_cpu/models/cntkSpeech.dnn"
+MPI Rank 2:     modelPath = "C:\Users\svcphil\AppData\Local\Temp\cntk-test-20160503141958.750677\Speech\DNN_ParallelNoQuantization@release_cpu/models/cntkSpeech.dnn"
 MPI Rank 2:     deviceId = -1
 MPI Rank 2:     traceLevel = 1
 MPI Rank 2:     SimpleNetworkBuilder = [
 MPI Rank 2:         layerSizes = 363:512:512:132
 MPI Rank 2:         trainingCriterion = "CrossEntropyWithSoftmax"
-MPI Rank 2:         evalCriterion = "ClassificationError"
+MPI Rank 2:         evalCriterion = "ErrorPrediction"
 MPI Rank 2:         layerTypes = "Sigmoid"
 MPI Rank 2:         initValueScale = 1.0
 MPI Rank 2:         applyMeanVarNorm = true
@@ -1548,7 +1303,7 @@
 MPI Rank 2:              then CrossEntropyWithSoftmax(labels, outZ, tag='criterion')
 MPI Rank 2:              else Fail('unknown trainingCriterion ' + trainingCriterion)
 MPI Rank 2:         Err = if evalCriterion == 'Err' then
-MPI Rank 2:               ClassificationError(labels, outZ, tag='evaluation')
+MPI Rank 2:               ErrorPrediction(labels, outZ, tag='evaluation')
 MPI Rank 2:               else Fail('unknown evalCriterion ' + evalCriterion)
 MPI Rank 2:         logPrior = LogPrior(labels)
 MPI Rank 2:         // TODO: how to add a tag to an infix operation?
@@ -1586,7 +1341,6 @@
 MPI Rank 2:         miniBatchMode = "partial"
 MPI Rank 2:         randomize = "auto"
 MPI Rank 2:         verbosity = 0
-MPI Rank 2:         useMersenneTwisterRand=true
 MPI Rank 2:         features = [
 MPI Rank 2:             dim = 363
 MPI Rank 2:             type = "real"
@@ -1601,37 +1355,37 @@
 MPI Rank 2:     ]
 MPI Rank 2: ]
 MPI Rank 2: currentDirectory=C:\jenkins\workspace\CNTK-Test-Windows-W2\Tests\EndToEndTests\Speech\Data
-MPI Rank 2: RunDir=C:\Users\svcphil\AppData\Local\Temp\cntk-test-20160816030048.672180\Speech\DNN_ParallelNoQuantization@release_cpu
+MPI Rank 2: RunDir=C:\Users\svcphil\AppData\Local\Temp\cntk-test-20160503141958.750677\Speech\DNN_ParallelNoQuantization@release_cpu
 MPI Rank 2: DataDir=C:\jenkins\workspace\CNTK-Test-Windows-W2\Tests\EndToEndTests\Speech\Data
 MPI Rank 2: ConfigDir=C:\jenkins\workspace\CNTK-Test-Windows-W2\Tests\EndToEndTests\Speech\DNN
-MPI Rank 2: OutputDir=C:\Users\svcphil\AppData\Local\Temp\cntk-test-20160816030048.672180\Speech\DNN_ParallelNoQuantization@release_cpu
+MPI Rank 2: OutputDir=C:\Users\svcphil\AppData\Local\Temp\cntk-test-20160503141958.750677\Speech\DNN_ParallelNoQuantization@release_cpu
 MPI Rank 2: DeviceId=-1
 MPI Rank 2: timestamping=true
 MPI Rank 2: numCPUThreads=8
-MPI Rank 2: stderr=C:\Users\svcphil\AppData\Local\Temp\cntk-test-20160816030048.672180\Speech\DNN_ParallelNoQuantization@release_cpu/stderr
-MPI Rank 2: 
-MPI Rank 2: 08/16/2016 03:02:54: <<<<<<<<<<<<<<<<<<<< RAW CONFIG WITH ALL VARIABLES RESOLVED <<<<<<<<<<<<<<<<<<<<
-MPI Rank 2: 
-MPI Rank 2: 08/16/2016 03:02:54: >>>>>>>>>>>>>>>>>>>> PROCESSED CONFIG WITH ALL VARIABLES RESOLVED >>>>>>>>>>>>>>>>>>>>
+MPI Rank 2: stderr=C:\Users\svcphil\AppData\Local\Temp\cntk-test-20160503141958.750677\Speech\DNN_ParallelNoQuantization@release_cpu/stderr
+MPI Rank 2: 
+MPI Rank 2: 05/03/2016 14:21:57: <<<<<<<<<<<<<<<<<<<< RAW CONFIG WITH ALL VARIABLES RESOLVED <<<<<<<<<<<<<<<<<<<<
+MPI Rank 2: 
+MPI Rank 2: 05/03/2016 14:21:57: >>>>>>>>>>>>>>>>>>>> PROCESSED CONFIG WITH ALL VARIABLES RESOLVED >>>>>>>>>>>>>>>>>>>>
 MPI Rank 2: configparameters: cntk.cntk:command=speechTrain
 MPI Rank 2: configparameters: cntk.cntk:ConfigDir=C:\jenkins\workspace\CNTK-Test-Windows-W2\Tests\EndToEndTests\Speech\DNN
 MPI Rank 2: configparameters: cntk.cntk:currentDirectory=C:\jenkins\workspace\CNTK-Test-Windows-W2\Tests\EndToEndTests\Speech\Data
 MPI Rank 2: configparameters: cntk.cntk:DataDir=C:\jenkins\workspace\CNTK-Test-Windows-W2\Tests\EndToEndTests\Speech\Data
 MPI Rank 2: configparameters: cntk.cntk:deviceId=-1
 MPI Rank 2: configparameters: cntk.cntk:numCPUThreads=8
-MPI Rank 2: configparameters: cntk.cntk:OutputDir=C:\Users\svcphil\AppData\Local\Temp\cntk-test-20160816030048.672180\Speech\DNN_ParallelNoQuantization@release_cpu
+MPI Rank 2: configparameters: cntk.cntk:OutputDir=C:\Users\svcphil\AppData\Local\Temp\cntk-test-20160503141958.750677\Speech\DNN_ParallelNoQuantization@release_cpu
 MPI Rank 2: configparameters: cntk.cntk:parallelTrain=true
 MPI Rank 2: configparameters: cntk.cntk:precision=float
-MPI Rank 2: configparameters: cntk.cntk:RunDir=C:\Users\svcphil\AppData\Local\Temp\cntk-test-20160816030048.672180\Speech\DNN_ParallelNoQuantization@release_cpu
+MPI Rank 2: configparameters: cntk.cntk:RunDir=C:\Users\svcphil\AppData\Local\Temp\cntk-test-20160503141958.750677\Speech\DNN_ParallelNoQuantization@release_cpu
 MPI Rank 2: configparameters: cntk.cntk:speechTrain=[
 MPI Rank 2:     action = "train"
-MPI Rank 2:     modelPath = "C:\Users\svcphil\AppData\Local\Temp\cntk-test-20160816030048.672180\Speech\DNN_ParallelNoQuantization@release_cpu/models/cntkSpeech.dnn"
+MPI Rank 2:     modelPath = "C:\Users\svcphil\AppData\Local\Temp\cntk-test-20160503141958.750677\Speech\DNN_ParallelNoQuantization@release_cpu/models/cntkSpeech.dnn"
 MPI Rank 2:     deviceId = -1
 MPI Rank 2:     traceLevel = 1
 MPI Rank 2:     SimpleNetworkBuilder = [
 MPI Rank 2:         layerSizes = 363:512:512:132
 MPI Rank 2:         trainingCriterion = "CrossEntropyWithSoftmax"
-MPI Rank 2:         evalCriterion = "ClassificationError"
+MPI Rank 2:         evalCriterion = "ErrorPrediction"
 MPI Rank 2:         layerTypes = "Sigmoid"
 MPI Rank 2:         initValueScale = 1.0
 MPI Rank 2:         applyMeanVarNorm = true
@@ -1657,7 +1411,7 @@
 MPI Rank 2:              then CrossEntropyWithSoftmax(labels, outZ, tag='criterion')
 MPI Rank 2:              else Fail('unknown trainingCriterion ' + trainingCriterion)
 MPI Rank 2:         Err = if evalCriterion == 'Err' then
-MPI Rank 2:               ClassificationError(labels, outZ, tag='evaluation')
+MPI Rank 2:               ErrorPrediction(labels, outZ, tag='evaluation')
 MPI Rank 2:               else Fail('unknown evalCriterion ' + evalCriterion)
 MPI Rank 2:         logPrior = LogPrior(labels)
 MPI Rank 2:         // TODO: how to add a tag to an infix operation?
@@ -1695,7 +1449,6 @@
 MPI Rank 2:         miniBatchMode = "partial"
 MPI Rank 2:         randomize = "auto"
 MPI Rank 2:         verbosity = 0
-MPI Rank 2:         useMersenneTwisterRand=true
 MPI Rank 2:         features = [
 MPI Rank 2:             dim = 363
 MPI Rank 2:             type = "real"
@@ -1710,23 +1463,23 @@
 MPI Rank 2:     ]
 MPI Rank 2: ]
 MPI Rank 2: 
-MPI Rank 2: configparameters: cntk.cntk:stderr=C:\Users\svcphil\AppData\Local\Temp\cntk-test-20160816030048.672180\Speech\DNN_ParallelNoQuantization@release_cpu/stderr
+MPI Rank 2: configparameters: cntk.cntk:stderr=C:\Users\svcphil\AppData\Local\Temp\cntk-test-20160503141958.750677\Speech\DNN_ParallelNoQuantization@release_cpu/stderr
 MPI Rank 2: configparameters: cntk.cntk:timestamping=true
-MPI Rank 2: 08/16/2016 03:02:54: <<<<<<<<<<<<<<<<<<<< PROCESSED CONFIG WITH ALL VARIABLES RESOLVED <<<<<<<<<<<<<<<<<<<<
-MPI Rank 2: 08/16/2016 03:02:54: Commands: speechTrain
-MPI Rank 2: 08/16/2016 03:02:54: Precision = "float"
-MPI Rank 2: 08/16/2016 03:02:54: Using 8 CPU threads.
-MPI Rank 2: 08/16/2016 03:02:54: CNTKModelPath: C:\Users\svcphil\AppData\Local\Temp\cntk-test-20160816030048.672180\Speech\DNN_ParallelNoQuantization@release_cpu/models/cntkSpeech.dnn
-MPI Rank 2: 08/16/2016 03:02:54: CNTKCommandTrainInfo: speechTrain : 3
-MPI Rank 2: 08/16/2016 03:02:54: CNTKCommandTrainInfo: CNTKNoMoreCommands_Total : 3
-MPI Rank 2: 
-MPI Rank 2: 08/16/2016 03:02:54: ##############################################################################
-MPI Rank 2: 08/16/2016 03:02:54: #                                                                            #
-MPI Rank 2: 08/16/2016 03:02:54: # Action "train"                                                             #
-MPI Rank 2: 08/16/2016 03:02:54: #                                                                            #
-MPI Rank 2: 08/16/2016 03:02:54: ##############################################################################
-MPI Rank 2: 
-MPI Rank 2: 08/16/2016 03:02:54: CNTKCommandTrainBegin: speechTrain
+MPI Rank 2: 05/03/2016 14:21:57: <<<<<<<<<<<<<<<<<<<< PROCESSED CONFIG WITH ALL VARIABLES RESOLVED <<<<<<<<<<<<<<<<<<<<
+MPI Rank 2: 05/03/2016 14:21:57: Commands: speechTrain
+MPI Rank 2: 05/03/2016 14:21:57: Precision = "float"
+MPI Rank 2: 05/03/2016 14:21:57: Using 8 CPU threads.
+MPI Rank 2: 05/03/2016 14:21:57: CNTKModelPath: C:\Users\svcphil\AppData\Local\Temp\cntk-test-20160503141958.750677\Speech\DNN_ParallelNoQuantization@release_cpu/models/cntkSpeech.dnn
+MPI Rank 2: 05/03/2016 14:21:57: CNTKCommandTrainInfo: speechTrain : 3
+MPI Rank 2: 05/03/2016 14:21:57: CNTKCommandTrainInfo: CNTKNoMoreCommands_Total : 3
+MPI Rank 2: 
+MPI Rank 2: 05/03/2016 14:21:57: ##############################################################################
+MPI Rank 2: 05/03/2016 14:21:57: #                                                                            #
+MPI Rank 2: 05/03/2016 14:21:57: # Action "train"                                                             #
+MPI Rank 2: 05/03/2016 14:21:57: #                                                                            #
+MPI Rank 2: 05/03/2016 14:21:57: ##############################################################################
+MPI Rank 2: 
+MPI Rank 2: 05/03/2016 14:21:57: CNTKCommandTrainBegin: speechTrain
 MPI Rank 2: SimpleNetworkBuilder Using CPU
 MPI Rank 2: reading script file glob_0000.scp ... 948 entries
 MPI Rank 2: total 132 state names in state list C:\jenkins\workspace\CNTK-Test-Windows-W2\Tests\EndToEndTests\Speech\Data/state.list
@@ -1735,25 +1488,13 @@
 MPI Rank 2: label set 0: 129 classes
 MPI Rank 2: minibatchutterancesource: 948 utterances grouped into 3 chunks, av. chunk size: 316.0 utterances, 84244.7 frames
 MPI Rank 2: 
-MPI Rank 2: 08/16/2016 03:02:55: Creating virgin network.
-MPI Rank 2: Node 'W0' (LearnableParameter operation): Initializing Parameter[512 x 363] <- 0.000000.
-MPI Rank 2: Node 'W0' (LearnableParameter operation): Initializing Parameter[512 x 363] <- uniform(seed=1, range=0.050000*1.000000, onCPU=false).
-MPI Rank 2: Node 'B0' (LearnableParameter operation): Initializing Parameter[512 x 1] <- 0.000000.
-MPI Rank 2: Node 'B0' (LearnableParameter operation): Initializing Parameter[512 x 1] <- 0.000000.
-MPI Rank 2: Node 'W1' (LearnableParameter operation): Initializing Parameter[512 x 512] <- 0.000000.
-MPI Rank 2: Node 'W1' (LearnableParameter operation): Initializing Parameter[512 x 512] <- uniform(seed=2, range=0.050000*1.000000, onCPU=false).
-MPI Rank 2: Node 'B1' (LearnableParameter operation): Initializing Parameter[512 x 1] <- 0.000000.
-MPI Rank 2: Node 'B1' (LearnableParameter operation): Initializing Parameter[512 x 1] <- 0.000000.
-MPI Rank 2: Node 'W2' (LearnableParameter operation): Initializing Parameter[132 x 512] <- 0.000000.
-MPI Rank 2: Node 'W2' (LearnableParameter operation): Initializing Parameter[132 x 512] <- uniform(seed=3, range=0.050000*1.000000, onCPU=false).
-MPI Rank 2: Node 'B2' (LearnableParameter operation): Initializing Parameter[132 x 1] <- 0.000000.
-MPI Rank 2: Node 'B2' (LearnableParameter operation): Initializing Parameter[132 x 1] <- 0.000000.
+MPI Rank 2: 05/03/2016 14:21:58: Creating virgin network.
 MPI Rank 2: 
 MPI Rank 2: Post-processing network...
 MPI Rank 2: 
 MPI Rank 2: 7 roots:
 MPI Rank 2: 	CrossEntropyWithSoftmax = CrossEntropyWithSoftmax()
-MPI Rank 2: 	EvalClassificationError = ClassificationError()
+MPI Rank 2: 	EvalErrorPrediction = ErrorPrediction()
 MPI Rank 2: 	InvStdOfFeatures = InvStdDev()
 MPI Rank 2: 	MeanOfFeatures = Mean()
 MPI Rank 2: 	PosteriorProb = Softmax()
@@ -1782,7 +1523,7 @@
 MPI Rank 2: Validating --> B2 = LearnableParameter() :  -> [132 x 1]
 MPI Rank 2: Validating --> HLast = Plus (W2*H1, B2) : [132 x 1 x *], [132 x 1] -> [132 x 1 x *]
 MPI Rank 2: Validating --> CrossEntropyWithSoftmax = CrossEntropyWithSoftmax (labels, HLast) : [132 x *], [132 x 1 x *] -> [1]
-MPI Rank 2: Validating --> EvalClassificationError = ClassificationError (labels, HLast) : [132 x *], [132 x 1 x *] -> [1]
+MPI Rank 2: Validating --> EvalErrorPrediction = ErrorPrediction (labels, HLast) : [132 x *], [132 x 1 x *] -> [1]
 MPI Rank 2: Validating --> PosteriorProb = Softmax (HLast) : [132 x 1 x *] -> [132 x 1 x *]
 MPI Rank 2: Validating --> Prior = Mean (labels) : [132 x *] -> [132]
 MPI Rank 2: Validating --> LogOfPrior = Log (Prior) : [132] -> [132]
@@ -1799,48 +1540,21 @@
 MPI Rank 2: 
 MPI Rank 2: Post-processing network complete.
 MPI Rank 2: 
-MPI Rank 2: 08/16/2016 03:02:55: Created model with 25 nodes on CPU.
-MPI Rank 2: 
-MPI Rank 2: 08/16/2016 03:02:55: Training criterion node(s):
-MPI Rank 2: 08/16/2016 03:02:55: 	CrossEntropyWithSoftmax = CrossEntropyWithSoftmax
-MPI Rank 2: 
-<<<<<<< HEAD
-MPI Rank 2: 05/03/2016 14:21:58: 	EvalClassificationError = ClassificationError
-=======
-MPI Rank 2: 08/16/2016 03:02:55: Evaluation criterion node(s):
-MPI Rank 2: 08/16/2016 03:02:55: 	EvalErrorPrediction = ErrorPrediction
->>>>>>> 8493f118
+MPI Rank 2: 05/03/2016 14:21:58: Created model with 25 nodes on CPU.
+MPI Rank 2: 
+MPI Rank 2: 05/03/2016 14:21:58: Training criterion node(s):
+MPI Rank 2: 05/03/2016 14:21:58: 	CrossEntropyWithSoftmax = CrossEntropyWithSoftmax
+MPI Rank 2: 
+MPI Rank 2: 05/03/2016 14:21:58: Evaluation criterion node(s):
+MPI Rank 2: 
+MPI Rank 2: 05/03/2016 14:21:58: 	EvalErrorPrediction = ErrorPrediction
 MPI Rank 2: 
 MPI Rank 2: 
 MPI Rank 2: Allocating matrices for forward and/or backward propagation.
 MPI Rank 2: 
-MPI Rank 2: Memory Sharing: Out of 40 matrices, 19 are shared as 8, and 21 are not shared.
-MPI Rank 2: 
-MPI Rank 2: 	{ H1 : [512 x 1 x *]
-MPI Rank 2: 	  W0*features : [512 x *] (gradient) }
-MPI Rank 2: 	{ W0*features+B0 : [512 x 1 x *] (gradient)
-MPI Rank 2: 	  W1*H1 : [512 x 1 x *] }
-MPI Rank 2: 	{ W0 : [512 x 363] (gradient)
-MPI Rank 2: 	  W0*features+B0 : [512 x 1 x *] }
-MPI Rank 2: 	{ W1 : [512 x 512] (gradient)
-MPI Rank 2: 	  W1*H1+B1 : [512 x 1 x *] }
-MPI Rank 2: 	{ H2 : [512 x 1 x *]
-MPI Rank 2: 	  W1*H1 : [512 x 1 x *] (gradient) }
-MPI Rank 2: 	{ B0 : [512 x 1] (gradient)
-MPI Rank 2: 	  H1 : [512 x 1 x *] (gradient)
-MPI Rank 2: 	  W1*H1+B1 : [512 x 1 x *] (gradient)
-MPI Rank 2: 	  W2*H1 : [132 x 1 x *] }
-MPI Rank 2: 	{ HLast : [132 x 1 x *]
-MPI Rank 2: 	  W2 : [132 x 512] (gradient) }
-MPI Rank 2: 	{ B1 : [512 x 1] (gradient)
-MPI Rank 2: 	  H2 : [512 x 1 x *] (gradient)
-MPI Rank 2: 	  HLast : [132 x 1 x *] (gradient) }
-MPI Rank 2: 
-MPI Rank 2: 
-MPI Rank 2: 08/16/2016 03:02:55: Training 516740 parameters in 6 out of 6 parameter tensors and 15 nodes with gradient:
-MPI Rank 2: 
-<<<<<<< HEAD
-MPI Rank 2: 0000000000000000: {[EvalClassificationError Gradient[1]] [InvStdOfFeatures Gradient[363]] [LogOfPrior Gradient[132]] [MVNormalizedFeatures Gradient[363 x *]] [MeanOfFeatures Gradient[363]] [PosteriorProb Gradient[132 x 1 x *]] [PosteriorProb Value[132 x 1 x *]] [Prior Gradient[132]] [ScaledLogLikelihood Gradient[132 x 1 x *]] [features Gradient[363 x *]] [labels Gradient[132 x *]] }
+MPI Rank 2: Memory Sharing Structure:
+MPI Rank 2: 
+MPI Rank 2: 0000000000000000: {[EvalErrorPrediction Gradient[1]] [InvStdOfFeatures Gradient[363]] [LogOfPrior Gradient[132]] [MVNormalizedFeatures Gradient[363 x *]] [MeanOfFeatures Gradient[363]] [PosteriorProb Gradient[132 x 1 x *]] [PosteriorProb Value[132 x 1 x *]] [Prior Gradient[132]] [ScaledLogLikelihood Gradient[132 x 1 x *]] [features Gradient[363 x *]] [labels Gradient[132 x *]] }
 MPI Rank 2: 000000A647836CF0: {[MeanOfFeatures Value[363]] }
 MPI Rank 2: 000000A647836F70: {[InvStdOfFeatures Value[363]] }
 MPI Rank 2: 000000A6478371F0: {[features Value[363 x *]] }
@@ -1848,7 +1562,7 @@
 MPI Rank 2: 000000A647837AB0: {[B0 Value[512 x 1]] }
 MPI Rank 2: 000000A650C588B0: {[W1 Value[512 x 512]] }
 MPI Rank 2: 000000A650C589F0: {[B1 Value[512 x 1]] }
-MPI Rank 2: 000000A650C58DB0: {[EvalClassificationError Value[1]] }
+MPI Rank 2: 000000A650C58DB0: {[EvalErrorPrediction Value[1]] }
 MPI Rank 2: 000000A650C58E50: {[CrossEntropyWithSoftmax Value[1]] }
 MPI Rank 2: 000000A650C58EF0: {[MVNormalizedFeatures Value[363 x *]] }
 MPI Rank 2: 000000A650C58F90: {[W0*features Value[512 x *]] }
@@ -1869,147 +1583,80 @@
 MPI Rank 2: 000000A650C5A430: {[Prior Value[132]] }
 MPI Rank 2: 000000A650D7AB40: {[B2 Gradient[132 x 1]] }
 MPI Rank 2: 000000A650D7C4E0: {[W2*H1 Gradient[132 x 1 x *]] }
-=======
-MPI Rank 2: 08/16/2016 03:02:55: 	Node 'B0' (LearnableParameter operation) : [512 x 1]
-MPI Rank 2: 08/16/2016 03:02:55: 	Node 'B1' (LearnableParameter operation) : [512 x 1]
-MPI Rank 2: 08/16/2016 03:02:55: 	Node 'B2' (LearnableParameter operation) : [132 x 1]
-MPI Rank 2: 08/16/2016 03:02:55: 	Node 'W0' (LearnableParameter operation) : [512 x 363]
-MPI Rank 2: 08/16/2016 03:02:55: 	Node 'W1' (LearnableParameter operation) : [512 x 512]
-MPI Rank 2: 08/16/2016 03:02:55: 	Node 'W2' (LearnableParameter operation) : [132 x 512]
->>>>>>> 8493f118
-MPI Rank 2: 
-MPI Rank 2: 
-MPI Rank 2: 08/16/2016 03:02:55: Precomputing --> 3 PreCompute nodes found.
-MPI Rank 2: 
-MPI Rank 2: 08/16/2016 03:02:55: 	MeanOfFeatures = Mean()
-MPI Rank 2: 08/16/2016 03:02:55: 	InvStdOfFeatures = InvStdDev()
-MPI Rank 2: 08/16/2016 03:02:55: 	Prior = Mean()
+MPI Rank 2: 
+MPI Rank 2: 
+MPI Rank 2: 05/03/2016 14:21:58: Precomputing --> 3 PreCompute nodes found.
+MPI Rank 2: 
+MPI Rank 2: 05/03/2016 14:21:58: 	MeanOfFeatures = Mean()
+MPI Rank 2: 05/03/2016 14:21:58: 	InvStdOfFeatures = InvStdDev()
+MPI Rank 2: 05/03/2016 14:21:58: 	Prior = Mean()
 MPI Rank 2: minibatchiterator: epoch 0: frames [0..252734] (first utterance at frame 0), data subset 0 of 1, with 1 datapasses
 MPI Rank 2: requiredata: determined feature kind as 33-dimensional 'USER' with frame shift 10.0 ms
 MPI Rank 2: 
-MPI Rank 2: 08/16/2016 03:02:57: Precomputing --> Completed.
-MPI Rank 2: 
-MPI Rank 2: 
-MPI Rank 2: 08/16/2016 03:02:57: Starting Epoch 1: learning rate per sample = 0.015625  effective momentum = 0.900000  momentum as time constant = 607.4 samples
+MPI Rank 2: 05/03/2016 14:21:59: Precomputing --> Completed.
+MPI Rank 2: 
+MPI Rank 2: 
+MPI Rank 2: 05/03/2016 14:21:59: Starting Epoch 1: learning rate per sample = 0.015625  effective momentum = 0.900000  momentum as time constant = 607.4 samples
 MPI Rank 2: minibatchiterator: epoch 0: frames [0..20480] (first utterance at frame 0), data subset 2 of 3, with 1 datapasses
 MPI Rank 2: 
-<<<<<<< HEAD
 MPI Rank 2: 05/03/2016 14:21:59: Starting minibatch loop, DataParallelSGD training (MyRank = 2, NumNodes = 3, NumGradientBits = 32), distributed reading is ENABLED.
-MPI Rank 2: 05/03/2016 14:22:00:  Epoch[ 1 of 3]-Minibatch[   1-  10, 3.13%]: CrossEntropyWithSoftmax = 4.46944914 * 640; EvalClassificationError = 0.90781250 * 640; time = 0.9013s; samplesPerSecond = 710.1
-MPI Rank 2: 05/03/2016 14:22:01:  Epoch[ 1 of 3]-Minibatch[  11-  20, 6.25%]: CrossEntropyWithSoftmax = 4.22299974 * 640; EvalClassificationError = 0.90156250 * 640; time = 0.9866s; samplesPerSecond = 648.7
-MPI Rank 2: 05/03/2016 14:22:02:  Epoch[ 1 of 3]-Minibatch[  21-  30, 9.38%]: CrossEntropyWithSoftmax = 3.93971317 * 640; EvalClassificationError = 0.84687500 * 640; time = 1.0695s; samplesPerSecond = 598.4
-MPI Rank 2: 05/03/2016 14:22:03:  Epoch[ 1 of 3]-Minibatch[  31-  40, 12.50%]: CrossEntropyWithSoftmax = 3.92341645 * 640; EvalClassificationError = 0.90468750 * 640; time = 1.1540s; samplesPerSecond = 554.6
-MPI Rank 2: 05/03/2016 14:22:04:  Epoch[ 1 of 3]-Minibatch[  41-  50, 15.63%]: CrossEntropyWithSoftmax = 3.84074398 * 640; EvalClassificationError = 0.91093750 * 640; time = 0.9879s; samplesPerSecond = 647.8
-MPI Rank 2: 05/03/2016 14:22:05:  Epoch[ 1 of 3]-Minibatch[  51-  60, 18.75%]: CrossEntropyWithSoftmax = 3.71252058 * 640; EvalClassificationError = 0.88437500 * 640; time = 1.1188s; samplesPerSecond = 572.1
-MPI Rank 2: 05/03/2016 14:22:06:  Epoch[ 1 of 3]-Minibatch[  61-  70, 21.88%]: CrossEntropyWithSoftmax = 3.51563305 * 640; EvalClassificationError = 0.82500000 * 640; time = 1.1285s; samplesPerSecond = 567.1
-MPI Rank 2: 05/03/2016 14:22:07:  Epoch[ 1 of 3]-Minibatch[  71-  80, 25.00%]: CrossEntropyWithSoftmax = 3.49348925 * 640; EvalClassificationError = 0.81093750 * 640; time = 0.9260s; samplesPerSecond = 691.1
-MPI Rank 2: 05/03/2016 14:22:08:  Epoch[ 1 of 3]-Minibatch[  81-  90, 28.13%]: CrossEntropyWithSoftmax = 3.34739941 * 640; EvalClassificationError = 0.76562500 * 640; time = 1.1329s; samplesPerSecond = 564.9
-MPI Rank 2: 05/03/2016 14:22:09:  Epoch[ 1 of 3]-Minibatch[  91- 100, 31.25%]: CrossEntropyWithSoftmax = 3.51960765 * 640; EvalClassificationError = 0.79843750 * 640; time = 1.1181s; samplesPerSecond = 572.4
-MPI Rank 2: 05/03/2016 14:22:10:  Epoch[ 1 of 3]-Minibatch[ 101- 110, 34.38%]: CrossEntropyWithSoftmax = 3.24655864 * 640; EvalClassificationError = 0.80312500 * 640; time = 0.9809s; samplesPerSecond = 652.5
-MPI Rank 2: 05/03/2016 14:22:11:  Epoch[ 1 of 3]-Minibatch[ 111- 120, 37.50%]: CrossEntropyWithSoftmax = 3.33397441 * 640; EvalClassificationError = 0.80000000 * 640; time = 1.0724s; samplesPerSecond = 596.8
-MPI Rank 2: 05/03/2016 14:22:12:  Epoch[ 1 of 3]-Minibatch[ 121- 130, 40.63%]: CrossEntropyWithSoftmax = 3.17780763 * 640; EvalClassificationError = 0.77031250 * 640; time = 0.9957s; samplesPerSecond = 642.7
-MPI Rank 2: 05/03/2016 14:22:13:  Epoch[ 1 of 3]-Minibatch[ 131- 140, 43.75%]: CrossEntropyWithSoftmax = 3.09845652 * 640; EvalClassificationError = 0.76875000 * 640; time = 1.0632s; samplesPerSecond = 601.9
-MPI Rank 2: 05/03/2016 14:22:14:  Epoch[ 1 of 3]-Minibatch[ 141- 150, 46.88%]: CrossEntropyWithSoftmax = 3.06458017 * 640; EvalClassificationError = 0.72968750 * 640; time = 1.1024s; samplesPerSecond = 580.5
-MPI Rank 2: 05/03/2016 14:22:15:  Epoch[ 1 of 3]-Minibatch[ 151- 160, 50.00%]: CrossEntropyWithSoftmax = 2.91633300 * 640; EvalClassificationError = 0.69531250 * 640; time = 1.0100s; samplesPerSecond = 633.7
-MPI Rank 2: 05/03/2016 14:22:17:  Epoch[ 1 of 3]-Minibatch[ 161- 170, 53.13%]: CrossEntropyWithSoftmax = 2.90607240 * 640; EvalClassificationError = 0.73281250 * 640; time = 1.1250s; samplesPerSecond = 568.9
-MPI Rank 2: 05/03/2016 14:22:18:  Epoch[ 1 of 3]-Minibatch[ 171- 180, 56.25%]: CrossEntropyWithSoftmax = 2.74094816 * 640; EvalClassificationError = 0.65937500 * 640; time = 1.0033s; samplesPerSecond = 637.9
-MPI Rank 2: 05/03/2016 14:22:19:  Epoch[ 1 of 3]-Minibatch[ 181- 190, 59.38%]: CrossEntropyWithSoftmax = 2.67087650 * 640; EvalClassificationError = 0.67343750 * 640; time = 1.0628s; samplesPerSecond = 602.2
-MPI Rank 2: 05/03/2016 14:22:20:  Epoch[ 1 of 3]-Minibatch[ 191- 200, 62.50%]: CrossEntropyWithSoftmax = 2.67608835 * 640; EvalClassificationError = 0.66406250 * 640; time = 1.2599s; samplesPerSecond = 508.0
-MPI Rank 2: 05/03/2016 14:22:21:  Epoch[ 1 of 3]-Minibatch[ 201- 210, 65.63%]: CrossEntropyWithSoftmax = 2.54732625 * 640; EvalClassificationError = 0.62968750 * 640; time = 0.8931s; samplesPerSecond = 716.6
-MPI Rank 2: 05/03/2016 14:22:22:  Epoch[ 1 of 3]-Minibatch[ 211- 220, 68.75%]: CrossEntropyWithSoftmax = 2.61925401 * 640; EvalClassificationError = 0.67343750 * 640; time = 1.0340s; samplesPerSecond = 619.0
-MPI Rank 2: 05/03/2016 14:22:23:  Epoch[ 1 of 3]-Minibatch[ 221- 230, 71.88%]: CrossEntropyWithSoftmax = 2.52388257 * 640; EvalClassificationError = 0.65781250 * 640; time = 1.1379s; samplesPerSecond = 562.4
-MPI Rank 2: 05/03/2016 14:22:24:  Epoch[ 1 of 3]-Minibatch[ 231- 240, 75.00%]: CrossEntropyWithSoftmax = 2.47544367 * 640; EvalClassificationError = 0.63437500 * 640; time = 1.0321s; samplesPerSecond = 620.1
-MPI Rank 2: 05/03/2016 14:22:25:  Epoch[ 1 of 3]-Minibatch[ 241- 250, 78.13%]: CrossEntropyWithSoftmax = 2.43264910 * 640; EvalClassificationError = 0.61406250 * 640; time = 1.1227s; samplesPerSecond = 570.1
-MPI Rank 2: 05/03/2016 14:22:26:  Epoch[ 1 of 3]-Minibatch[ 251- 260, 81.25%]: CrossEntropyWithSoftmax = 2.41728478 * 640; EvalClassificationError = 0.63125000 * 640; time = 1.0463s; samplesPerSecond = 611.7
-MPI Rank 2: 05/03/2016 14:22:27:  Epoch[ 1 of 3]-Minibatch[ 261- 270, 84.38%]: CrossEntropyWithSoftmax = 2.17674570 * 640; EvalClassificationError = 0.57812500 * 640; time = 1.0363s; samplesPerSecond = 617.6
-MPI Rank 2: 05/03/2016 14:22:28:  Epoch[ 1 of 3]-Minibatch[ 271- 280, 87.50%]: CrossEntropyWithSoftmax = 2.31020700 * 640; EvalClassificationError = 0.64062500 * 640; time = 1.0699s; samplesPerSecond = 598.2
-MPI Rank 2: 05/03/2016 14:22:29:  Epoch[ 1 of 3]-Minibatch[ 281- 290, 90.63%]: CrossEntropyWithSoftmax = 2.26400392 * 640; EvalClassificationError = 0.61093750 * 640; time = 1.0704s; samplesPerSecond = 597.9
-MPI Rank 2: 05/03/2016 14:22:31:  Epoch[ 1 of 3]-Minibatch[ 291- 300, 93.75%]: CrossEntropyWithSoftmax = 2.15884952 * 640; EvalClassificationError = 0.58281250 * 640; time = 1.1757s; samplesPerSecond = 544.4
-MPI Rank 2: 05/03/2016 14:22:32:  Epoch[ 1 of 3]-Minibatch[ 301- 310, 96.88%]: CrossEntropyWithSoftmax = 2.22712615 * 640; EvalClassificationError = 0.59218750 * 640; time = 1.0125s; samplesPerSecond = 632.1
-MPI Rank 2: 05/03/2016 14:22:32:  Epoch[ 1 of 3]-Minibatch[ 311- 320, 100.00%]: CrossEntropyWithSoftmax = 2.25604560 * 640; EvalClassificationError = 0.60625000 * 640; time = 0.9460s; samplesPerSecond = 676.6
-MPI Rank 2: 05/03/2016 14:22:33: Finished Epoch[ 1 of 3]: [Training] CrossEntropyWithSoftmax = 3.00704645 * 20480; EvalClassificationError = 0.72827148 * 20480; totalSamplesSeen = 20480; learningRatePerSample = 0.015625; epochTime=33.8955s
-=======
-MPI Rank 2: 08/16/2016 03:02:57: Starting minibatch loop, DataParallelSGD training (MyRank = 2, NumNodes = 3, NumGradientBits = 32), distributed reading is ENABLED.
-MPI Rank 2: 08/16/2016 03:02:57:  Epoch[ 1 of 3]-Minibatch[   1-  10, 3.13%]: CrossEntropyWithSoftmax = 4.56731197 * 640; EvalErrorPrediction = 0.91718750 * 640; time = 0.0829s; samplesPerSecond = 7722.7
-MPI Rank 2: 08/16/2016 03:02:57:  Epoch[ 1 of 3]-Minibatch[  11-  20, 6.25%]: CrossEntropyWithSoftmax = 4.31208884 * 640; EvalErrorPrediction = 0.92812500 * 640; time = 0.0881s; samplesPerSecond = 7266.9
-MPI Rank 2: 08/16/2016 03:02:57:  Epoch[ 1 of 3]-Minibatch[  21-  30, 9.38%]: CrossEntropyWithSoftmax = 3.97319817 * 640; EvalErrorPrediction = 0.87343750 * 640; time = 0.0901s; samplesPerSecond = 7102.3
-MPI Rank 2: 08/16/2016 03:02:58:  Epoch[ 1 of 3]-Minibatch[  31-  40, 12.50%]: CrossEntropyWithSoftmax = 3.73308074 * 640; EvalErrorPrediction = 0.84531250 * 640; time = 0.0921s; samplesPerSecond = 6947.8
-MPI Rank 2: 08/16/2016 03:02:58:  Epoch[ 1 of 3]-Minibatch[  41-  50, 15.63%]: CrossEntropyWithSoftmax = 3.83238171 * 640; EvalErrorPrediction = 0.86406250 * 640; time = 0.0820s; samplesPerSecond = 7803.8
-MPI Rank 2: 08/16/2016 03:02:58:  Epoch[ 1 of 3]-Minibatch[  51-  60, 18.75%]: CrossEntropyWithSoftmax = 3.69914127 * 640; EvalErrorPrediction = 0.86093750 * 640; time = 0.0791s; samplesPerSecond = 8095.6
-MPI Rank 2: 08/16/2016 03:02:58:  Epoch[ 1 of 3]-Minibatch[  61-  70, 21.88%]: CrossEntropyWithSoftmax = 3.40238447 * 640; EvalErrorPrediction = 0.77812500 * 640; time = 0.0799s; samplesPerSecond = 8014.1
-MPI Rank 2: 08/16/2016 03:02:58:  Epoch[ 1 of 3]-Minibatch[  71-  80, 25.00%]: CrossEntropyWithSoftmax = 3.51740172 * 640; EvalErrorPrediction = 0.83750000 * 640; time = 0.0788s; samplesPerSecond = 8117.4
-MPI Rank 2: 08/16/2016 03:02:58:  Epoch[ 1 of 3]-Minibatch[  81-  90, 28.13%]: CrossEntropyWithSoftmax = 3.50059647 * 640; EvalErrorPrediction = 0.81250000 * 640; time = 0.0787s; samplesPerSecond = 8129.0
-MPI Rank 2: 08/16/2016 03:02:58:  Epoch[ 1 of 3]-Minibatch[  91- 100, 31.25%]: CrossEntropyWithSoftmax = 3.39301391 * 640; EvalErrorPrediction = 0.80156250 * 640; time = 0.0875s; samplesPerSecond = 7312.1
-MPI Rank 2: 08/16/2016 03:02:58:  Epoch[ 1 of 3]-Minibatch[ 101- 110, 34.38%]: CrossEntropyWithSoftmax = 3.48831974 * 640; EvalErrorPrediction = 0.82187500 * 640; time = 0.0932s; samplesPerSecond = 6867.2
-MPI Rank 2: 08/16/2016 03:02:58:  Epoch[ 1 of 3]-Minibatch[ 111- 120, 37.50%]: CrossEntropyWithSoftmax = 3.23814511 * 640; EvalErrorPrediction = 0.77031250 * 640; time = 0.0912s; samplesPerSecond = 7019.5
-MPI Rank 2: 08/16/2016 03:02:58:  Epoch[ 1 of 3]-Minibatch[ 121- 130, 40.63%]: CrossEntropyWithSoftmax = 3.14333315 * 640; EvalErrorPrediction = 0.76093750 * 640; time = 0.0794s; samplesPerSecond = 8062.9
-MPI Rank 2: 08/16/2016 03:02:58:  Epoch[ 1 of 3]-Minibatch[ 131- 140, 43.75%]: CrossEntropyWithSoftmax = 3.01547608 * 640; EvalErrorPrediction = 0.73906250 * 640; time = 0.0765s; samplesPerSecond = 8362.4
-MPI Rank 2: 08/16/2016 03:02:58:  Epoch[ 1 of 3]-Minibatch[ 141- 150, 46.88%]: CrossEntropyWithSoftmax = 2.91114572 * 640; EvalErrorPrediction = 0.71093750 * 640; time = 0.0802s; samplesPerSecond = 7980.1
-MPI Rank 2: 08/16/2016 03:02:59:  Epoch[ 1 of 3]-Minibatch[ 151- 160, 50.00%]: CrossEntropyWithSoftmax = 3.06450544 * 640; EvalErrorPrediction = 0.74375000 * 640; time = 0.0812s; samplesPerSecond = 7877.5
-MPI Rank 2: 08/16/2016 03:02:59:  Epoch[ 1 of 3]-Minibatch[ 161- 170, 53.13%]: CrossEntropyWithSoftmax = 2.77009530 * 640; EvalErrorPrediction = 0.69531250 * 640; time = 0.0799s; samplesPerSecond = 8007.2
-MPI Rank 2: 08/16/2016 03:02:59:  Epoch[ 1 of 3]-Minibatch[ 171- 180, 56.25%]: CrossEntropyWithSoftmax = 2.67234651 * 640; EvalErrorPrediction = 0.64531250 * 640; time = 0.0793s; samplesPerSecond = 8074.3
-MPI Rank 2: 08/16/2016 03:02:59:  Epoch[ 1 of 3]-Minibatch[ 181- 190, 59.38%]: CrossEntropyWithSoftmax = 2.76324351 * 640; EvalErrorPrediction = 0.69843750 * 640; time = 0.0796s; samplesPerSecond = 8040.0
-MPI Rank 2: 08/16/2016 03:02:59:  Epoch[ 1 of 3]-Minibatch[ 191- 200, 62.50%]: CrossEntropyWithSoftmax = 2.70050371 * 640; EvalErrorPrediction = 0.68125000 * 640; time = 0.0808s; samplesPerSecond = 7921.2
-MPI Rank 2: 08/16/2016 03:02:59:  Epoch[ 1 of 3]-Minibatch[ 201- 210, 65.63%]: CrossEntropyWithSoftmax = 2.56019321 * 640; EvalErrorPrediction = 0.65312500 * 640; time = 0.0805s; samplesPerSecond = 7947.9
-MPI Rank 2: 08/16/2016 03:02:59:  Epoch[ 1 of 3]-Minibatch[ 211- 220, 68.75%]: CrossEntropyWithSoftmax = 2.56796076 * 640; EvalErrorPrediction = 0.63906250 * 640; time = 0.0809s; samplesPerSecond = 7913.3
-MPI Rank 2: 08/16/2016 03:02:59:  Epoch[ 1 of 3]-Minibatch[ 221- 230, 71.88%]: CrossEntropyWithSoftmax = 2.51054678 * 640; EvalErrorPrediction = 0.65000000 * 640; time = 0.0804s; samplesPerSecond = 7957.1
-MPI Rank 2: 08/16/2016 03:02:59:  Epoch[ 1 of 3]-Minibatch[ 231- 240, 75.00%]: CrossEntropyWithSoftmax = 2.52174440 * 640; EvalErrorPrediction = 0.65468750 * 640; time = 0.0837s; samplesPerSecond = 7642.4
-MPI Rank 2: 08/16/2016 03:02:59:  Epoch[ 1 of 3]-Minibatch[ 241- 250, 78.13%]: CrossEntropyWithSoftmax = 2.45943276 * 640; EvalErrorPrediction = 0.62812500 * 640; time = 0.0807s; samplesPerSecond = 7928.1
-MPI Rank 2: 08/16/2016 03:02:59:  Epoch[ 1 of 3]-Minibatch[ 251- 260, 81.25%]: CrossEntropyWithSoftmax = 2.36070249 * 640; EvalErrorPrediction = 0.62031250 * 640; time = 0.0823s; samplesPerSecond = 7778.5
-MPI Rank 2: 08/16/2016 03:02:59:  Epoch[ 1 of 3]-Minibatch[ 261- 270, 84.38%]: CrossEntropyWithSoftmax = 2.22167451 * 640; EvalErrorPrediction = 0.58125000 * 640; time = 0.0803s; samplesPerSecond = 7965.4
-MPI Rank 2: 08/16/2016 03:02:59:  Epoch[ 1 of 3]-Minibatch[ 271- 280, 87.50%]: CrossEntropyWithSoftmax = 2.48104679 * 640; EvalErrorPrediction = 0.66093750 * 640; time = 0.0804s; samplesPerSecond = 7962.3
-MPI Rank 2: 08/16/2016 03:03:00:  Epoch[ 1 of 3]-Minibatch[ 281- 290, 90.63%]: CrossEntropyWithSoftmax = 2.23253341 * 640; EvalErrorPrediction = 0.58906250 * 640; time = 0.0824s; samplesPerSecond = 7771.2
-MPI Rank 2: 08/16/2016 03:03:00:  Epoch[ 1 of 3]-Minibatch[ 291- 300, 93.75%]: CrossEntropyWithSoftmax = 2.22145217 * 640; EvalErrorPrediction = 0.60312500 * 640; time = 0.0798s; samplesPerSecond = 8025.0
-MPI Rank 2: 08/16/2016 03:03:00:  Epoch[ 1 of 3]-Minibatch[ 301- 310, 96.88%]: CrossEntropyWithSoftmax = 2.21771674 * 640; EvalErrorPrediction = 0.58125000 * 640; time = 0.0807s; samplesPerSecond = 7928.7
-MPI Rank 2: 08/16/2016 03:03:00:  Epoch[ 1 of 3]-Minibatch[ 311- 320, 100.00%]: CrossEntropyWithSoftmax = 2.19995418 * 640; EvalErrorPrediction = 0.59843750 * 640; time = 0.0814s; samplesPerSecond = 7863.9
-MPI Rank 2: 08/16/2016 03:03:00: Finished Epoch[ 1 of 3]: [Training] CrossEntropyWithSoftmax = 3.00789599 * 20480; EvalErrorPrediction = 0.72641602 * 20480; totalSamplesSeen = 20480; learningRatePerSample = 0.015625; epochTime=2.66356s
->>>>>>> 8493f118
-MPI Rank 2: 
-MPI Rank 2: 08/16/2016 03:03:00: Starting Epoch 2: learning rate per sample = 0.001953  effective momentum = 0.656119  momentum as time constant = 607.5 samples
+MPI Rank 2: 05/03/2016 14:22:00:  Epoch[ 1 of 3]-Minibatch[   1-  10, 3.13%]: CrossEntropyWithSoftmax = 4.46944914 * 640; EvalErrorPrediction = 0.90781250 * 640; time = 0.9013s; samplesPerSecond = 710.1
+MPI Rank 2: 05/03/2016 14:22:01:  Epoch[ 1 of 3]-Minibatch[  11-  20, 6.25%]: CrossEntropyWithSoftmax = 4.22299974 * 640; EvalErrorPrediction = 0.90156250 * 640; time = 0.9866s; samplesPerSecond = 648.7
+MPI Rank 2: 05/03/2016 14:22:02:  Epoch[ 1 of 3]-Minibatch[  21-  30, 9.38%]: CrossEntropyWithSoftmax = 3.93971317 * 640; EvalErrorPrediction = 0.84687500 * 640; time = 1.0695s; samplesPerSecond = 598.4
+MPI Rank 2: 05/03/2016 14:22:03:  Epoch[ 1 of 3]-Minibatch[  31-  40, 12.50%]: CrossEntropyWithSoftmax = 3.92341645 * 640; EvalErrorPrediction = 0.90468750 * 640; time = 1.1540s; samplesPerSecond = 554.6
+MPI Rank 2: 05/03/2016 14:22:04:  Epoch[ 1 of 3]-Minibatch[  41-  50, 15.63%]: CrossEntropyWithSoftmax = 3.84074398 * 640; EvalErrorPrediction = 0.91093750 * 640; time = 0.9879s; samplesPerSecond = 647.8
+MPI Rank 2: 05/03/2016 14:22:05:  Epoch[ 1 of 3]-Minibatch[  51-  60, 18.75%]: CrossEntropyWithSoftmax = 3.71252058 * 640; EvalErrorPrediction = 0.88437500 * 640; time = 1.1188s; samplesPerSecond = 572.1
+MPI Rank 2: 05/03/2016 14:22:06:  Epoch[ 1 of 3]-Minibatch[  61-  70, 21.88%]: CrossEntropyWithSoftmax = 3.51563305 * 640; EvalErrorPrediction = 0.82500000 * 640; time = 1.1285s; samplesPerSecond = 567.1
+MPI Rank 2: 05/03/2016 14:22:07:  Epoch[ 1 of 3]-Minibatch[  71-  80, 25.00%]: CrossEntropyWithSoftmax = 3.49348925 * 640; EvalErrorPrediction = 0.81093750 * 640; time = 0.9260s; samplesPerSecond = 691.1
+MPI Rank 2: 05/03/2016 14:22:08:  Epoch[ 1 of 3]-Minibatch[  81-  90, 28.13%]: CrossEntropyWithSoftmax = 3.34739941 * 640; EvalErrorPrediction = 0.76562500 * 640; time = 1.1329s; samplesPerSecond = 564.9
+MPI Rank 2: 05/03/2016 14:22:09:  Epoch[ 1 of 3]-Minibatch[  91- 100, 31.25%]: CrossEntropyWithSoftmax = 3.51960765 * 640; EvalErrorPrediction = 0.79843750 * 640; time = 1.1181s; samplesPerSecond = 572.4
+MPI Rank 2: 05/03/2016 14:22:10:  Epoch[ 1 of 3]-Minibatch[ 101- 110, 34.38%]: CrossEntropyWithSoftmax = 3.24655864 * 640; EvalErrorPrediction = 0.80312500 * 640; time = 0.9809s; samplesPerSecond = 652.5
+MPI Rank 2: 05/03/2016 14:22:11:  Epoch[ 1 of 3]-Minibatch[ 111- 120, 37.50%]: CrossEntropyWithSoftmax = 3.33397441 * 640; EvalErrorPrediction = 0.80000000 * 640; time = 1.0724s; samplesPerSecond = 596.8
+MPI Rank 2: 05/03/2016 14:22:12:  Epoch[ 1 of 3]-Minibatch[ 121- 130, 40.63%]: CrossEntropyWithSoftmax = 3.17780763 * 640; EvalErrorPrediction = 0.77031250 * 640; time = 0.9957s; samplesPerSecond = 642.7
+MPI Rank 2: 05/03/2016 14:22:13:  Epoch[ 1 of 3]-Minibatch[ 131- 140, 43.75%]: CrossEntropyWithSoftmax = 3.09845652 * 640; EvalErrorPrediction = 0.76875000 * 640; time = 1.0632s; samplesPerSecond = 601.9
+MPI Rank 2: 05/03/2016 14:22:14:  Epoch[ 1 of 3]-Minibatch[ 141- 150, 46.88%]: CrossEntropyWithSoftmax = 3.06458017 * 640; EvalErrorPrediction = 0.72968750 * 640; time = 1.1024s; samplesPerSecond = 580.5
+MPI Rank 2: 05/03/2016 14:22:15:  Epoch[ 1 of 3]-Minibatch[ 151- 160, 50.00%]: CrossEntropyWithSoftmax = 2.91633300 * 640; EvalErrorPrediction = 0.69531250 * 640; time = 1.0100s; samplesPerSecond = 633.7
+MPI Rank 2: 05/03/2016 14:22:17:  Epoch[ 1 of 3]-Minibatch[ 161- 170, 53.13%]: CrossEntropyWithSoftmax = 2.90607240 * 640; EvalErrorPrediction = 0.73281250 * 640; time = 1.1250s; samplesPerSecond = 568.9
+MPI Rank 2: 05/03/2016 14:22:18:  Epoch[ 1 of 3]-Minibatch[ 171- 180, 56.25%]: CrossEntropyWithSoftmax = 2.74094816 * 640; EvalErrorPrediction = 0.65937500 * 640; time = 1.0033s; samplesPerSecond = 637.9
+MPI Rank 2: 05/03/2016 14:22:19:  Epoch[ 1 of 3]-Minibatch[ 181- 190, 59.38%]: CrossEntropyWithSoftmax = 2.67087650 * 640; EvalErrorPrediction = 0.67343750 * 640; time = 1.0628s; samplesPerSecond = 602.2
+MPI Rank 2: 05/03/2016 14:22:20:  Epoch[ 1 of 3]-Minibatch[ 191- 200, 62.50%]: CrossEntropyWithSoftmax = 2.67608835 * 640; EvalErrorPrediction = 0.66406250 * 640; time = 1.2599s; samplesPerSecond = 508.0
+MPI Rank 2: 05/03/2016 14:22:21:  Epoch[ 1 of 3]-Minibatch[ 201- 210, 65.63%]: CrossEntropyWithSoftmax = 2.54732625 * 640; EvalErrorPrediction = 0.62968750 * 640; time = 0.8931s; samplesPerSecond = 716.6
+MPI Rank 2: 05/03/2016 14:22:22:  Epoch[ 1 of 3]-Minibatch[ 211- 220, 68.75%]: CrossEntropyWithSoftmax = 2.61925401 * 640; EvalErrorPrediction = 0.67343750 * 640; time = 1.0340s; samplesPerSecond = 619.0
+MPI Rank 2: 05/03/2016 14:22:23:  Epoch[ 1 of 3]-Minibatch[ 221- 230, 71.88%]: CrossEntropyWithSoftmax = 2.52388257 * 640; EvalErrorPrediction = 0.65781250 * 640; time = 1.1379s; samplesPerSecond = 562.4
+MPI Rank 2: 05/03/2016 14:22:24:  Epoch[ 1 of 3]-Minibatch[ 231- 240, 75.00%]: CrossEntropyWithSoftmax = 2.47544367 * 640; EvalErrorPrediction = 0.63437500 * 640; time = 1.0321s; samplesPerSecond = 620.1
+MPI Rank 2: 05/03/2016 14:22:25:  Epoch[ 1 of 3]-Minibatch[ 241- 250, 78.13%]: CrossEntropyWithSoftmax = 2.43264910 * 640; EvalErrorPrediction = 0.61406250 * 640; time = 1.1227s; samplesPerSecond = 570.1
+MPI Rank 2: 05/03/2016 14:22:26:  Epoch[ 1 of 3]-Minibatch[ 251- 260, 81.25%]: CrossEntropyWithSoftmax = 2.41728478 * 640; EvalErrorPrediction = 0.63125000 * 640; time = 1.0463s; samplesPerSecond = 611.7
+MPI Rank 2: 05/03/2016 14:22:27:  Epoch[ 1 of 3]-Minibatch[ 261- 270, 84.38%]: CrossEntropyWithSoftmax = 2.17674570 * 640; EvalErrorPrediction = 0.57812500 * 640; time = 1.0363s; samplesPerSecond = 617.6
+MPI Rank 2: 05/03/2016 14:22:28:  Epoch[ 1 of 3]-Minibatch[ 271- 280, 87.50%]: CrossEntropyWithSoftmax = 2.31020700 * 640; EvalErrorPrediction = 0.64062500 * 640; time = 1.0699s; samplesPerSecond = 598.2
+MPI Rank 2: 05/03/2016 14:22:29:  Epoch[ 1 of 3]-Minibatch[ 281- 290, 90.63%]: CrossEntropyWithSoftmax = 2.26400392 * 640; EvalErrorPrediction = 0.61093750 * 640; time = 1.0704s; samplesPerSecond = 597.9
+MPI Rank 2: 05/03/2016 14:22:31:  Epoch[ 1 of 3]-Minibatch[ 291- 300, 93.75%]: CrossEntropyWithSoftmax = 2.15884952 * 640; EvalErrorPrediction = 0.58281250 * 640; time = 1.1757s; samplesPerSecond = 544.4
+MPI Rank 2: 05/03/2016 14:22:32:  Epoch[ 1 of 3]-Minibatch[ 301- 310, 96.88%]: CrossEntropyWithSoftmax = 2.22712615 * 640; EvalErrorPrediction = 0.59218750 * 640; time = 1.0125s; samplesPerSecond = 632.1
+MPI Rank 2: 05/03/2016 14:22:32:  Epoch[ 1 of 3]-Minibatch[ 311- 320, 100.00%]: CrossEntropyWithSoftmax = 2.25604560 * 640; EvalErrorPrediction = 0.60625000 * 640; time = 0.9460s; samplesPerSecond = 676.6
+MPI Rank 2: 05/03/2016 14:22:33: Finished Epoch[ 1 of 3]: [Training] CrossEntropyWithSoftmax = 3.00704645 * 20480; EvalErrorPrediction = 0.72827148 * 20480; totalSamplesSeen = 20480; learningRatePerSample = 0.015625; epochTime=33.8955s
+MPI Rank 2: 
+MPI Rank 2: 05/03/2016 14:22:33: Starting Epoch 2: learning rate per sample = 0.001953  effective momentum = 0.656119  momentum as time constant = 607.5 samples
 MPI Rank 2: minibatchiterator: epoch 1: frames [20480..40960] (first utterance at frame 20480), data subset 2 of 3, with 1 datapasses
 MPI Rank 2: 
-<<<<<<< HEAD
 MPI Rank 2: 05/03/2016 14:22:33: Starting minibatch loop, DataParallelSGD training (MyRank = 2, NumNodes = 3, NumGradientBits = 32), distributed reading is ENABLED.
-MPI Rank 2: 05/03/2016 14:22:34:  Epoch[ 2 of 3]-Minibatch[   1-  10, 12.50%]: CrossEntropyWithSoftmax = 2.10257504 * 2560; EvalClassificationError = 0.56484375 * 2560; time = 1.3139s; samplesPerSecond = 1948.4
-MPI Rank 2: 05/03/2016 14:22:35:  Epoch[ 2 of 3]-Minibatch[  11-  20, 25.00%]: CrossEntropyWithSoftmax = 2.00548602 * 2560; EvalClassificationError = 0.54843750 * 2560; time = 1.1693s; samplesPerSecond = 2189.3
-MPI Rank 2: 05/03/2016 14:22:36:  Epoch[ 2 of 3]-Minibatch[  21-  30, 37.50%]: CrossEntropyWithSoftmax = 2.00766993 * 2560; EvalClassificationError = 0.54960937 * 2560; time = 1.2047s; samplesPerSecond = 2125.0
-MPI Rank 2: 05/03/2016 14:22:38:  Epoch[ 2 of 3]-Minibatch[  31-  40, 50.00%]: CrossEntropyWithSoftmax = 1.92049433 * 2560; EvalClassificationError = 0.53281250 * 2560; time = 1.2677s; samplesPerSecond = 2019.4
-MPI Rank 2: 05/03/2016 14:22:39:  Epoch[ 2 of 3]-Minibatch[  41-  50, 62.50%]: CrossEntropyWithSoftmax = 1.90178368 * 2560; EvalClassificationError = 0.52265625 * 2560; time = 1.0576s; samplesPerSecond = 2420.6
-MPI Rank 2: 05/03/2016 14:22:40:  Epoch[ 2 of 3]-Minibatch[  51-  60, 75.00%]: CrossEntropyWithSoftmax = 1.91359460 * 2560; EvalClassificationError = 0.53984375 * 2560; time = 1.1673s; samplesPerSecond = 2193.1
-MPI Rank 2: 05/03/2016 14:22:41:  Epoch[ 2 of 3]-Minibatch[  61-  70, 87.50%]: CrossEntropyWithSoftmax = 1.91765117 * 2560; EvalClassificationError = 0.53125000 * 2560; time = 1.2955s; samplesPerSecond = 1976.1
-MPI Rank 2: 05/03/2016 14:22:42:  Epoch[ 2 of 3]-Minibatch[  71-  80, 100.00%]: CrossEntropyWithSoftmax = 1.87682822 * 2560; EvalClassificationError = 0.52890625 * 2560; time = 1.1883s; samplesPerSecond = 2154.4
-MPI Rank 2: 05/03/2016 14:22:42: Finished Epoch[ 2 of 3]: [Training] CrossEntropyWithSoftmax = 1.95576037 * 20480; EvalClassificationError = 0.53979492 * 20480; totalSamplesSeen = 40960; learningRatePerSample = 0.001953125; epochTime=9.75348s
-=======
-MPI Rank 2: 08/16/2016 03:03:00: Starting minibatch loop, DataParallelSGD training (MyRank = 2, NumNodes = 3, NumGradientBits = 32), distributed reading is ENABLED.
-MPI Rank 2: 08/16/2016 03:03:00:  Epoch[ 2 of 3]-Minibatch[   1-  10, 12.50%]: CrossEntropyWithSoftmax = 2.09962837 * 2560; EvalErrorPrediction = 0.56132812 * 2560; time = 0.1413s; samplesPerSecond = 18119.0
-MPI Rank 2: 08/16/2016 03:03:00:  Epoch[ 2 of 3]-Minibatch[  11-  20, 25.00%]: CrossEntropyWithSoftmax = 2.02412398 * 2560; EvalErrorPrediction = 0.55000000 * 2560; time = 0.1389s; samplesPerSecond = 18436.9
-MPI Rank 2: 08/16/2016 03:03:00:  Epoch[ 2 of 3]-Minibatch[  21-  30, 37.50%]: CrossEntropyWithSoftmax = 2.00477328 * 2560; EvalErrorPrediction = 0.54296875 * 2560; time = 0.1341s; samplesPerSecond = 19089.9
-MPI Rank 2: 08/16/2016 03:03:01:  Epoch[ 2 of 3]-Minibatch[  31-  40, 50.00%]: CrossEntropyWithSoftmax = 1.99184389 * 2560; EvalErrorPrediction = 0.55273438 * 2560; time = 0.1382s; samplesPerSecond = 18530.4
-MPI Rank 2: 08/16/2016 03:03:01:  Epoch[ 2 of 3]-Minibatch[  41-  50, 62.50%]: CrossEntropyWithSoftmax = 1.98267253 * 2560; EvalErrorPrediction = 0.54023438 * 2560; time = 0.1393s; samplesPerSecond = 18373.4
-MPI Rank 2: 08/16/2016 03:03:01:  Epoch[ 2 of 3]-Minibatch[  51-  60, 75.00%]: CrossEntropyWithSoftmax = 1.93130618 * 2560; EvalErrorPrediction = 0.52773437 * 2560; time = 0.1338s; samplesPerSecond = 19131.2
-MPI Rank 2: 08/16/2016 03:03:01:  Epoch[ 2 of 3]-Minibatch[  61-  70, 87.50%]: CrossEntropyWithSoftmax = 1.91975513 * 2560; EvalErrorPrediction = 0.51718750 * 2560; time = 0.1341s; samplesPerSecond = 19088.4
-MPI Rank 2: 08/16/2016 03:03:01:  Epoch[ 2 of 3]-Minibatch[  71-  80, 100.00%]: CrossEntropyWithSoftmax = 1.90691429 * 2560; EvalErrorPrediction = 0.52734375 * 2560; time = 0.1372s; samplesPerSecond = 18663.5
-MPI Rank 2: 08/16/2016 03:03:01: Finished Epoch[ 2 of 3]: [Training] CrossEntropyWithSoftmax = 1.98262721 * 20480; EvalErrorPrediction = 0.53994141 * 20480; totalSamplesSeen = 40960; learningRatePerSample = 0.001953125; epochTime=1.10871s
->>>>>>> 8493f118
-MPI Rank 2: 
-MPI Rank 2: 08/16/2016 03:03:01: Starting Epoch 3: learning rate per sample = 0.000098  effective momentum = 0.656119  momentum as time constant = 2429.9 samples
+MPI Rank 2: 05/03/2016 14:22:34:  Epoch[ 2 of 3]-Minibatch[   1-  10, 12.50%]: CrossEntropyWithSoftmax = 2.10257504 * 2560; EvalErrorPrediction = 0.56484375 * 2560; time = 1.3139s; samplesPerSecond = 1948.4
+MPI Rank 2: 05/03/2016 14:22:35:  Epoch[ 2 of 3]-Minibatch[  11-  20, 25.00%]: CrossEntropyWithSoftmax = 2.00548602 * 2560; EvalErrorPrediction = 0.54843750 * 2560; time = 1.1693s; samplesPerSecond = 2189.3
+MPI Rank 2: 05/03/2016 14:22:36:  Epoch[ 2 of 3]-Minibatch[  21-  30, 37.50%]: CrossEntropyWithSoftmax = 2.00766993 * 2560; EvalErrorPrediction = 0.54960937 * 2560; time = 1.2047s; samplesPerSecond = 2125.0
+MPI Rank 2: 05/03/2016 14:22:38:  Epoch[ 2 of 3]-Minibatch[  31-  40, 50.00%]: CrossEntropyWithSoftmax = 1.92049433 * 2560; EvalErrorPrediction = 0.53281250 * 2560; time = 1.2677s; samplesPerSecond = 2019.4
+MPI Rank 2: 05/03/2016 14:22:39:  Epoch[ 2 of 3]-Minibatch[  41-  50, 62.50%]: CrossEntropyWithSoftmax = 1.90178368 * 2560; EvalErrorPrediction = 0.52265625 * 2560; time = 1.0576s; samplesPerSecond = 2420.6
+MPI Rank 2: 05/03/2016 14:22:40:  Epoch[ 2 of 3]-Minibatch[  51-  60, 75.00%]: CrossEntropyWithSoftmax = 1.91359460 * 2560; EvalErrorPrediction = 0.53984375 * 2560; time = 1.1673s; samplesPerSecond = 2193.1
+MPI Rank 2: 05/03/2016 14:22:41:  Epoch[ 2 of 3]-Minibatch[  61-  70, 87.50%]: CrossEntropyWithSoftmax = 1.91765117 * 2560; EvalErrorPrediction = 0.53125000 * 2560; time = 1.2955s; samplesPerSecond = 1976.1
+MPI Rank 2: 05/03/2016 14:22:42:  Epoch[ 2 of 3]-Minibatch[  71-  80, 100.00%]: CrossEntropyWithSoftmax = 1.87682822 * 2560; EvalErrorPrediction = 0.52890625 * 2560; time = 1.1883s; samplesPerSecond = 2154.4
+MPI Rank 2: 05/03/2016 14:22:42: Finished Epoch[ 2 of 3]: [Training] CrossEntropyWithSoftmax = 1.95576037 * 20480; EvalErrorPrediction = 0.53979492 * 20480; totalSamplesSeen = 40960; learningRatePerSample = 0.001953125; epochTime=9.75348s
+MPI Rank 2: 
+MPI Rank 2: 05/03/2016 14:22:42: Starting Epoch 3: learning rate per sample = 0.000098  effective momentum = 0.656119  momentum as time constant = 2429.9 samples
 MPI Rank 2: minibatchiterator: epoch 2: frames [40960..61440] (first utterance at frame 40960), data subset 2 of 3, with 1 datapasses
 MPI Rank 2: 
-<<<<<<< HEAD
 MPI Rank 2: 05/03/2016 14:22:42: Starting minibatch loop, DataParallelSGD training (MyRank = 2, NumNodes = 3, NumGradientBits = 32), distributed reading is ENABLED.
-MPI Rank 2: 05/03/2016 14:22:44:  Epoch[ 3 of 3]-Minibatch[   1-  10, 50.00%]: CrossEntropyWithSoftmax = 1.88593946 * 10240; EvalClassificationError = 0.52529297 * 10240; time = 1.7741s; samplesPerSecond = 5771.8
-MPI Rank 2: 05/03/2016 14:22:46:  Epoch[ 3 of 3]-Minibatch[  11-  20, 100.00%]: CrossEntropyWithSoftmax = 1.89384561 * 10240; EvalClassificationError = 0.51816406 * 10240; time = 1.7750s; samplesPerSecond = 5769.1
-MPI Rank 2: 05/03/2016 14:22:46: Finished Epoch[ 3 of 3]: [Training] CrossEntropyWithSoftmax = 1.88989253 * 20480; EvalClassificationError = 0.52172852 * 20480; totalSamplesSeen = 61440; learningRatePerSample = 9.7656251e-005; epochTime=3.64446s
+MPI Rank 2: 05/03/2016 14:22:44:  Epoch[ 3 of 3]-Minibatch[   1-  10, 50.00%]: CrossEntropyWithSoftmax = 1.88593946 * 10240; EvalErrorPrediction = 0.52529297 * 10240; time = 1.7741s; samplesPerSecond = 5771.8
+MPI Rank 2: 05/03/2016 14:22:46:  Epoch[ 3 of 3]-Minibatch[  11-  20, 100.00%]: CrossEntropyWithSoftmax = 1.89384561 * 10240; EvalErrorPrediction = 0.51816406 * 10240; time = 1.7750s; samplesPerSecond = 5769.1
+MPI Rank 2: 05/03/2016 14:22:46: Finished Epoch[ 3 of 3]: [Training] CrossEntropyWithSoftmax = 1.88989253 * 20480; EvalErrorPrediction = 0.52172852 * 20480; totalSamplesSeen = 61440; learningRatePerSample = 9.7656251e-005; epochTime=3.64446s
 MPI Rank 2: 05/03/2016 14:22:46: CNTKCommandTrainEnd: speechTrain
-=======
-MPI Rank 2: 08/16/2016 03:03:01: Starting minibatch loop, DataParallelSGD training (MyRank = 2, NumNodes = 3, NumGradientBits = 32), distributed reading is ENABLED.
-MPI Rank 2: 08/16/2016 03:03:02:  Epoch[ 3 of 3]-Minibatch[   1-  10, 50.00%]: CrossEntropyWithSoftmax = 1.90951136 * 10240; EvalErrorPrediction = 0.52617187 * 10240; time = 0.3813s; samplesPerSecond = 26856.3
-MPI Rank 2: 08/16/2016 03:03:02:  Epoch[ 3 of 3]-Minibatch[  11-  20, 100.00%]: CrossEntropyWithSoftmax = 1.93082558 * 10240; EvalErrorPrediction = 0.54072266 * 10240; time = 0.3565s; samplesPerSecond = 28725.1
-MPI Rank 2: 08/16/2016 03:03:02: Finished Epoch[ 3 of 3]: [Training] CrossEntropyWithSoftmax = 1.92016847 * 20480; EvalErrorPrediction = 0.53344727 * 20480; totalSamplesSeen = 61440; learningRatePerSample = 9.7656251e-005; epochTime=0.746861s
-MPI Rank 2: 08/16/2016 03:03:02: CNTKCommandTrainEnd: speechTrain
->>>>>>> 8493f118
-MPI Rank 2: 
-MPI Rank 2: 08/16/2016 03:03:02: Action "train" complete.
-MPI Rank 2: 
-MPI Rank 2: 08/16/2016 03:03:02: __COMPLETED__
-MPI Rank 2: ~MPIWrapper+MPI Rank 2: 
+MPI Rank 2: 05/03/2016 14:22:46: Action "train" complete.
+MPI Rank 2: 
+MPI Rank 2: 05/03/2016 14:22:46: __COMPLETED__