--- conflicted
+++ resolved
@@ -1369,33 +1369,33 @@
 #endif
         std::string timestamp = TimeDateStamp();
 
-        //dump config info
-        fprintf(stderr, "running on %s at %s\n", GetHostName().c_str(), timestamp.c_str());
-        fprintf(stderr, "command line options: \n");
-        for (int i = 1; i < argc; i++)
-            fprintf(stderr, "%s ", WCharToString(argv[i]).c_str());
-
-        // This simply merges all the different config parameters specified (eg, via config files or via command line directly),
-        // and prints it.
-        fprintf(stderr, "\n\n>>>>>>>>>>>>>>>>>>>> RAW CONFIG (VARIABLES NOT RESOLVED) >>>>>>>>>>>>>>>>>>>>\n");
-        fprintf(stderr, "%s\n", rawConfigString.c_str());
-        fprintf(stderr, "<<<<<<<<<<<<<<<<<<<< RAW CONFIG (VARIABLES NOT RESOLVED)  <<<<<<<<<<<<<<<<<<<<\n");
-
-        // Same as above, but all variables are resolved.  If a parameter is set multiple times (eg, set in config, overriden at command line),
-        // All of these assignments will appear, even though only the last assignment matters.
-        fprintf(stderr, "\n>>>>>>>>>>>>>>>>>>>> RAW CONFIG WITH ALL VARIABLES RESOLVED >>>>>>>>>>>>>>>>>>>>\n");
-        fprintf(stderr, "%s\n", config.ResolveVariables(rawConfigString).c_str());
-        fprintf(stderr, "<<<<<<<<<<<<<<<<<<<< RAW CONFIG WITH ALL VARIABLES RESOLVED <<<<<<<<<<<<<<<<<<<<\n");
-
-        // This outputs the final value each variable/parameter is assigned to in config (so if a parameter is set multiple times, only the last
-        // value it is set to will appear).
-        fprintf(stderr, "\n>>>>>>>>>>>>>>>>>>>> PROCESSED CONFIG WITH ALL VARIABLES RESOLVED >>>>>>>>>>>>>>>>>>>>\n");
-        config.dumpWithResolvedVariables();
-        fprintf(stderr, "<<<<<<<<<<<<<<<<<<<< PROCESSED CONFIG WITH ALL VARIABLES RESOLVED <<<<<<<<<<<<<<<<<<<<\n");
-
-        fprintf(stderr, "command: ");
-        for (int i = 0; i < command.size(); i++)
-            fprintf(stderr, "%s ", command[i].c_str());
+            //dump config info
+            fprintf(stderr, "running on %s at %s\n", GetHostName().c_str(), timestamp.c_str());
+            fprintf(stderr, "command line options: \n");
+            for (int i = 1; i < argc; i++)
+                fprintf(stderr, "%s ", WCharToString(argv[i]).c_str());
+
+            // This simply merges all the different config parameters specified (eg, via config files or via command line directly),
+            // and prints it.
+            fprintf(stderr, "\n\n>>>>>>>>>>>>>>>>>>>> RAW CONFIG (VARIABLES NOT RESOLVED) >>>>>>>>>>>>>>>>>>>>\n");
+            fprintf(stderr, "%s\n", rawConfigString.c_str());
+            fprintf(stderr, "<<<<<<<<<<<<<<<<<<<< RAW CONFIG (VARIABLES NOT RESOLVED)  <<<<<<<<<<<<<<<<<<<<\n");
+
+            // Same as above, but all variables are resolved.  If a parameter is set multiple times (eg, set in config, overriden at command line),
+            // All of these assignments will appear, even though only the last assignment matters.
+            fprintf(stderr, "\n>>>>>>>>>>>>>>>>>>>> RAW CONFIG WITH ALL VARIABLES RESOLVED >>>>>>>>>>>>>>>>>>>>\n");
+            fprintf(stderr, "%s\n", config.ResolveVariables(rawConfigString).c_str());
+            fprintf(stderr, "<<<<<<<<<<<<<<<<<<<< RAW CONFIG WITH ALL VARIABLES RESOLVED <<<<<<<<<<<<<<<<<<<<\n");
+
+            // This outputs the final value each variable/parameter is assigned to in config (so if a parameter is set multiple times, only the last
+            // value it is set to will appear).
+            fprintf(stderr, "\n>>>>>>>>>>>>>>>>>>>> PROCESSED CONFIG WITH ALL VARIABLES RESOLVED >>>>>>>>>>>>>>>>>>>>\n");
+            config.dumpWithResolvedVariables();
+            fprintf(stderr, "<<<<<<<<<<<<<<<<<<<< PROCESSED CONFIG WITH ALL VARIABLES RESOLVED <<<<<<<<<<<<<<<<<<<<\n");
+
+            fprintf(stderr, "command: ");
+            for (int i = 0; i < command.size(); i++)
+                fprintf(stderr, "%s ", command[i].c_str());
 
         //run commands
         std::string type = config("precision", "float");
@@ -1417,17 +1417,14 @@
             fcloseOrDie(fp);
         }
         fprintf(stderr, "COMPLETED\n"), fflush(stderr);
-<<<<<<< HEAD
+
+        delete g_mpi;
     }
     catch (const BS::ConfigError &err)
     {
         fprintf(stderr, "EXCEPTION occurred:\n", err.what());
-        err.PrintError();
+        err.PrintError();
         return EXIT_FAILURE;
-=======
-
-        delete g_mpi;
->>>>>>> e3664ce0
     }
     catch (const std::exception &err)
     {
